--- conflicted
+++ resolved
@@ -1,4 +1,3 @@
-<<<<<<< HEAD
 <project xmlns="http://maven.apache.org/POM/4.0.0" xmlns:xsi="http://www.w3.org/2001/XMLSchema-instance" xsi:schemaLocation="http://maven.apache.org/POM/4.0.0 http://maven.apache.org/maven-v4_0_0.xsd">
   <parent>
     <groupId>org.eclipse.jetty</groupId>
@@ -235,243 +234,4 @@
       <optional>true</optional>
     </dependency>
   </dependencies>
-</project>
-=======
-<project xmlns="http://maven.apache.org/POM/4.0.0" xmlns:xsi="http://www.w3.org/2001/XMLSchema-instance" xsi:schemaLocation="http://maven.apache.org/POM/4.0.0 http://maven.apache.org/maven-v4_0_0.xsd">
-  <parent>
-    <groupId>org.eclipse.jetty</groupId>
-    <artifactId>jetty-project</artifactId>
-    <version>9.3.22-SNAPSHOT</version>
-    <relativePath>../../pom.xml</relativePath>
-  </parent>
-  <modelVersion>4.0.0</modelVersion>
-  <groupId>org.eclipse.jetty.aggregate</groupId>
-  <artifactId>jetty-all-compact3</artifactId>
-  <name>Jetty :: Aggregate :: All core Jetty suitable for Java 8 compact 3 profile</name>
-  <url>http://www.eclipse.org/jetty</url>
-  <properties>
-    <bundle-symbolic-name>${project.groupId}.all.compact3</bundle-symbolic-name>
-  </properties>
-  <build>
-    <sourceDirectory>${project.build.directory}/sources</sourceDirectory>
-    <plugins>
-      <plugin>
-        <groupId>org.apache.maven.plugins</groupId>
-        <artifactId>maven-compiler-plugin</artifactId>
-        <configuration>
-          <source>8</source>
-          <target>8</target>
-          <compilerArgs>
-            <arg>-profile</arg>
-            <arg>compact3</arg>
-          </compilerArgs>
-        </configuration>
-      </plugin>
-      <plugin>
-        <groupId>org.apache.maven.plugins</groupId>
-        <artifactId>maven-dependency-plugin</artifactId>
-        <executions>
-          <execution>
-            <id>unpack-dependencies</id>
-            <goals>
-              <goal>unpack-dependencies</goal>
-            </goals>
-            <configuration>
-              <excludes>**/MANIFEST.MF,javax/**</excludes>
-              <excludeArtifactIds>javax</excludeArtifactIds>
-              <excludeGroupIds>javax,org.eclipse.jetty.orbit,org.slf4j,org.ow2.asm</excludeGroupIds>
-              <outputDirectory>${project.build.directory}/classes</outputDirectory>
-              <overWriteReleases>false</overWriteReleases>
-              <overWriteSnapshots>true</overWriteSnapshots>
-            </configuration>
-          </execution>
-          <execution>
-            <id>unpack-source</id>
-            <phase>generate-sources</phase>
-            <goals>
-              <goal>unpack-dependencies</goal>
-            </goals>
-            <configuration>
-              <classifier>sources</classifier>
-              <includes>**/*</includes>
-              <excludes>
-                META-INF/**,
-                **/Servlet3Continuation*,
-                **/Jetty6Continuation*,
-                **/AppContextLeakPreventer*.java,
-                **/AWTLeakPreventer*.java,
-                **/IntrospectorCleaner*.java,
-                **/PostConstructAnnotationHandler*.java,
-                **/PreDestroyAnnotationHandler*.java,
-                **/ResourceAnnotationHandler*.java,
-                **/ResourcesAnnotationHandler*.java
-              </excludes>
-              <includeGroupIds>org.eclipse.jetty,org.eclipse.jetty.websocket</includeGroupIds>
-              <excludeArtifactIds>javax</excludeArtifactIds>
-              <excludeGroupIds>javax,org.eclipse.jetty.orbit,org.slf4j,org.ow2.asm</excludeGroupIds>
-              <outputDirectory>${project.build.directory}/sources</outputDirectory>
-              <overWriteReleases>true</overWriteReleases>
-              <overWriteSnapshots>true</overWriteSnapshots>
-            </configuration>
-          </execution>
-        </executions>
-      </plugin>
-      <plugin>
-        <groupId>org.apache.maven.plugins</groupId>
-        <artifactId>maven-jar-plugin</artifactId>
-        <configuration>
-          <archive>
-            <manifest>
-            </manifest>
-            <manifestEntries>
-              <mode>development</mode>
-              <url>http://eclipse.org/jetty</url>
-              <Built-By>${user.name}</Built-By>
-              <package>org.eclipse.jetty</package>
-              <Bundle-License>https://raw.githubusercontent.com/eclipse/jetty.project/master/NOTICE.txt</Bundle-License>
-              <Bundle-Name>Jetty</Bundle-Name>
-            </manifestEntries>
-          </archive>
-        </configuration>
-      </plugin>
-      <plugin>
-        <groupId>org.apache.maven.plugins</groupId>
-        <artifactId>maven-javadoc-plugin</artifactId>
-        <configuration>
-          <additionalparam>-Xdoclint:none &#45;&#45;allow-script-in-comments</additionalparam>
-        </configuration>
-        <executions>
-          <execution>
-            <id>javadoc-jar</id>
-            <phase>compile</phase>
-            <goals>
-              <goal>jar</goal>
-            </goals>
-          </execution>
-        </executions>
-      </plugin>
-    </plugins>
-    <pluginManagement>
-      <plugins>
-        <plugin>
-          <groupId>org.apache.maven.plugins</groupId>
-          <artifactId>maven-pmd-plugin</artifactId>
-          <configuration>
-            <skip>true</skip>
-          </configuration>
-        </plugin>
-      </plugins>
-    </pluginManagement>
-  </build>
-
-  <dependencies>
-    <dependency>
-      <groupId>org.eclipse.jetty</groupId>
-      <artifactId>jetty-client</artifactId>
-      <version>${project.version}</version>
-      <scope>provided</scope>
-    </dependency>
-    <dependency>
-      <groupId>org.eclipse.jetty</groupId>
-      <artifactId>jetty-deploy</artifactId>
-      <version>${project.version}</version>
-      <scope>provided</scope>
-    </dependency>
-    <dependency>
-      <groupId>org.eclipse.jetty.websocket</groupId>
-      <artifactId>websocket-servlet</artifactId>
-      <version>${project.version}</version>
-      <scope>provided</scope>
-    </dependency>
-    <dependency>
-      <groupId>org.eclipse.jetty.websocket</groupId>
-      <artifactId>javax-websocket-server-impl</artifactId>
-      <version>${project.version}</version>
-      <scope>provided</scope>
-    </dependency>
-    <dependency>
-      <groupId>org.eclipse.jetty.websocket</groupId>
-      <artifactId>websocket-client</artifactId>
-      <version>${project.version}</version>
-      <scope>provided</scope>
-    </dependency>
-    <dependency>
-      <groupId>org.eclipse.jetty</groupId>
-      <artifactId>jetty-plus</artifactId>
-      <version>${project.version}</version>
-      <scope>provided</scope>
-    </dependency>
-    <dependency>
-      <groupId>org.eclipse.jetty</groupId>
-      <artifactId>jetty-annotations</artifactId>
-      <version>${project.version}</version>
-      <scope>provided</scope>
-    </dependency>
-    <dependency>
-      <groupId>org.eclipse.jetty</groupId>
-      <artifactId>jetty-util</artifactId>
-      <version>${project.version}</version>
-      <scope>provided</scope>
-    </dependency>
-    <dependency>
-      <groupId>org.eclipse.jetty</groupId>
-      <artifactId>jetty-jaspi</artifactId>
-      <version>${project.version}</version>
-      <scope>provided</scope>
-    </dependency>
-    <dependency>
-      <groupId>org.eclipse.jetty</groupId>
-      <artifactId>jetty-jndi</artifactId>
-      <version>${project.version}</version>
-      <scope>provided</scope>
-    </dependency>
-    <dependency>
-      <groupId>org.eclipse.jetty</groupId>
-      <artifactId>jetty-rewrite</artifactId>
-      <version>${project.version}</version>
-      <scope>provided</scope>
-    </dependency>
-    <dependency>
-      <groupId>org.eclipse.jetty</groupId>
-      <artifactId>jetty-servlets</artifactId>
-      <version>${project.version}</version>
-      <scope>provided</scope>
-    </dependency>
-    <dependency>
-      <groupId>org.eclipse.jetty</groupId>
-      <artifactId>jetty-quickstart</artifactId>
-      <version>${project.version}</version>
-      <scope>provided</scope>
-    </dependency>
-    <!-- dependencies that jetty-all needs (some optional) -->
-    <dependency>
-      <groupId>javax.websocket</groupId>
-      <artifactId>javax.websocket-api</artifactId>
-      <scope>compile</scope>
-    </dependency>
-    <dependency>
-      <groupId>javax.servlet</groupId>
-      <artifactId>javax.servlet-api</artifactId>
-      <scope>compile</scope>
-    </dependency>
-    <dependency>
-      <groupId>javax.transaction</groupId>
-      <artifactId>javax.transaction-api</artifactId>
-      <scope>compile</scope>
-      <optional>true</optional>
-    </dependency>
-    <dependency>
-      <groupId>org.eclipse.jetty.orbit</groupId>
-      <artifactId>javax.mail.glassfish</artifactId>
-      <scope>compile</scope>
-      <optional>true</optional>
-    </dependency>
-    <dependency>
-      <groupId>org.slf4j</groupId>
-      <artifactId>slf4j-api</artifactId>
-      <scope>compile</scope>
-      <optional>true</optional>
-    </dependency>
-  </dependencies>
-</project>
->>>>>>> 28babcf6
+</project>