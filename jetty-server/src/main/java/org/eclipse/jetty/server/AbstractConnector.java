--- conflicted
+++ resolved
@@ -155,12 +155,7 @@
     private final Set<EndPoint> _endpoints = Collections.newSetFromMap(new ConcurrentHashMap<>());
     private final Set<EndPoint> _immutableEndPoints = Collections.unmodifiableSet(_endpoints);
     private final Graceful.Shutdown _shutdown = new Graceful.Shutdown();
-<<<<<<< HEAD
-    private final List<HttpChannel.Listener> _channelListeners = new ArrayList<>();
-    private final List<HttpChannel.Listener> _channelListenersUnmodifiable = Collections.unmodifiableList(_channelListeners);
-=======
     private HttpChannel.Listener _httpChannelListeners = HttpChannel.NOOP_LISTENER;
->>>>>>> 6038d751
     private CountDownLatch _stopping;
     private long _idleTimeout = 30000;
     private String _defaultProtocol;
@@ -200,29 +195,18 @@
             @Override
             public void beanAdded(Container parent, Object bean)
             {
-<<<<<<< HEAD
-                if (bean instanceof HttpChannel.Listener && !_channelListeners.contains(bean))
-                    _channelListeners.add((HttpChannel.Listener)bean);
-=======
                 if (bean instanceof HttpChannel.Listener)
                     _httpChannelListeners = new HttpChannelListeners(getBeans(HttpChannel.Listener.class));
->>>>>>> 6038d751
             }
 
             @Override
             public void beanRemoved(Container parent, Object bean)
             {
                 if (bean instanceof HttpChannel.Listener)
-<<<<<<< HEAD
-                    _channelListeners.remove(bean);
+                    _httpChannelListeners = new HttpChannelListeners(getBeans(HttpChannel.Listener.class));
             }
         });
-=======
-                    _httpChannelListeners = new HttpChannelListeners(getBeans(HttpChannel.Listener.class));
-            }
-        });
-
->>>>>>> 6038d751
+
         addBean(_server, false);
         addBean(_executor);
         if (executor == null)
@@ -244,15 +228,10 @@
     }
 
     /**
-<<<<<<< HEAD
-     * Get the {@link HttpChannel.Listener}s added to the connector.
-     * This is equivalent to <code>getBeans(HttpChannel.Listener.class);</code>,
-=======
      * Get the {@link HttpChannel.Listener}s added to the connector
      * as a single combined Listener.
      * This is equivalent to a listener that iterates over the individual
      * listeners returned from <code>getBeans(HttpChannel.Listener.class);</code>,
->>>>>>> 6038d751
      * except that: <ul>
      *     <li>The result is precomputed, so it is more efficient</li>
      *     <li>The result is ordered by the order added.</li>
@@ -261,15 +240,9 @@
      * @see #getBeans(Class)
      * @return An unmodifiable list of EventListener beans
      */
-<<<<<<< HEAD
-    public List<HttpChannel.Listener> getHttpChannelListeners()
-    {
-        return _channelListenersUnmodifiable;
-=======
     public HttpChannel.Listener getHttpChannelListeners()
     {
         return _httpChannelListeners;
->>>>>>> 6038d751
     }
 
     @Override
