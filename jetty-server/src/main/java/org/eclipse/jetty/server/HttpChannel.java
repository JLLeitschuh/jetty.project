--- conflicted
+++ resolved
@@ -368,11 +368,7 @@
             }
             catch(Exception e)
             {
-<<<<<<< HEAD
-                LOG.warn("handle complete",e);
-=======
                 LOG.warn("complete failed",e);
->>>>>>> f0772290
             }
             finally
             {
@@ -645,11 +641,7 @@
         }
         catch (IOException e)
         {
-<<<<<<< HEAD
             LOG.debug(e);
-=======
-            LOG.warn("badMessage",e);
->>>>>>> f0772290
         }
         finally
         {
@@ -779,11 +771,7 @@
             }
             else
             {
-<<<<<<< HEAD
                 LOG.warn("Commit failed",x);
-=======
-                LOG.warn("commit failed",x);
->>>>>>> f0772290
                 _transport.send(HttpGenerator.RESPONSE_500_INFO,null,true,new Callback()
                 {
                     @Override
