//
//  ========================================================================
//  Copyright (c) 1995-2013 Mort Bay Consulting Pty. Ltd.
//  ------------------------------------------------------------------------
//  All rights reserved. This program and the accompanying materials
//  are made available under the terms of the Eclipse Public License v1.0
//  and Apache License v2.0 which accompanies this distribution.
//
//      The Eclipse Public License is available at
//      http://www.eclipse.org/legal/epl-v10.html
//
//      The Apache License v2.0 is available at
//      http://www.opensource.org/licenses/apache2.0.php
//
//  You may elect to redistribute this code under either of these licenses.
//  ========================================================================
//

package org.eclipse.jetty.server;

import java.io.IOException;
import java.io.InputStream;
import java.nio.ByteBuffer;
import java.nio.channels.ReadableByteChannel;
import java.nio.channels.WritePendingException;
import java.util.concurrent.atomic.AtomicReference;
import javax.servlet.RequestDispatcher;
import javax.servlet.ServletOutputStream;
import javax.servlet.ServletRequest;
import javax.servlet.ServletResponse;
import javax.servlet.WriteListener;

import org.eclipse.jetty.http.HttpContent;
import org.eclipse.jetty.io.EofException;
import org.eclipse.jetty.util.BlockingCallback;
import org.eclipse.jetty.util.BufferUtil;
import org.eclipse.jetty.util.Callback;
import org.eclipse.jetty.util.IteratingCallback;
import org.eclipse.jetty.util.IteratingNestedCallback;
import org.eclipse.jetty.util.log.Log;
import org.eclipse.jetty.util.log.Logger;

/**
 * <p>{@link HttpOutput} implements {@link ServletOutputStream}
 * as required by the Servlet specification.</p>
 * <p>{@link HttpOutput} buffers content written by the application until a
 * further write will overflow the buffer, at which point it triggers a commit
 * of the response.</p>
 * <p>{@link HttpOutput} can be closed and reopened, to allow requests included
 * via {@link RequestDispatcher#include(ServletRequest, ServletResponse)} to
 * close the stream, to be reopened after the inclusion ends.</p>
 */
public class HttpOutput extends ServletOutputStream implements Runnable
{
    private static Logger LOG = Log.getLogger(HttpOutput.class);
    private final HttpChannel<?> _channel;
    private long _written;
    private ByteBuffer _aggregate;
    private int _bufferSize;
    private int _commitSize;
    private WriteListener _writeListener;
    private volatile Throwable _onError;

    /*
    ACTION             OPEN       ASYNC      READY      PENDING       UNREADY
    -------------------------------------------------------------------------------
    setWriteListener() READY->owp ise        ise        ise           ise
    write()            OPEN       ise        PENDING    wpe           wpe
    flush()            OPEN       ise        PENDING    wpe           wpe
    isReady()          OPEN:true  READY:true READY:true UNREADY:false UNREADY:false
    write completed    -          -          -          ASYNC         READY->owp
    */
    enum State { OPEN, ASYNC, READY, PENDING, UNREADY, CLOSED }
    private final AtomicReference<State> _state=new AtomicReference<>(State.OPEN);

    public HttpOutput(HttpChannel<?> channel)
    {
        _channel = channel;
        _bufferSize = _channel.getHttpConfiguration().getOutputBufferSize();
        _commitSize=_bufferSize/4;
    }

    public boolean isWritten()
    {
        return _written > 0;
    }

    public long getWritten()
    {
        return _written;
    }

    public void reset()
    {
        _written = 0;
        reopen();
    }

    public void reopen()
    {
        _state.set(State.OPEN);
    }

    public boolean isAllContentWritten()
    {
        return _channel.getResponse().isAllContentWritten(_written);
    }

    @Override
    public void close()
    {
        State state=_state.get();
        while(state!=State.CLOSED)
        {
            if (_state.compareAndSet(state,State.CLOSED))
            {
                try
                {
                    if (BufferUtil.hasContent(_aggregate))
                        _channel.write(_aggregate, !_channel.getResponse().isIncluding());
                    else
                        _channel.write(BufferUtil.EMPTY_BUFFER, !_channel.getResponse().isIncluding());
                }
                catch(IOException e)
                {
                    LOG.debug(e);
                    _channel.failed();
                }
                releaseBuffer();
                return;
            }
            state=_state.get();
        }
    }

    /* Called to indicated that the output is already closed and the state needs to be updated to match */
    void closed()
    {
        State state=_state.get();
        while(state!=State.CLOSED)
        {
            if (_state.compareAndSet(state,State.CLOSED))
            {
                try
                {
                    _channel.getResponse().closeOutput();
                }
                catch(IOException e)
                {
                    LOG.debug(e);
                    _channel.failed();
                }
                releaseBuffer();
                return;
            }
            state=_state.get();
        }
    }

    private void releaseBuffer()
    {
        if (_aggregate != null)
        {
            _channel.getConnector().getByteBufferPool().release(_aggregate);
            _aggregate = null;
        }
    }

    public boolean isClosed()
    {
        return _state.get()==State.CLOSED;
    }

    @Override
    public void flush() throws IOException
    {
        while(true)
        {
            switch(_state.get())
            {
                case OPEN:
                    if (BufferUtil.hasContent(_aggregate))
                        _channel.write(_aggregate, false);
                    else
                        _channel.write(BufferUtil.EMPTY_BUFFER, false);
                    return;

                case ASYNC:
                    throw new IllegalStateException("isReady() not called");

                case READY:
                    if (!_state.compareAndSet(State.READY, State.PENDING))
                        continue;
                    new AsyncFlush().process();
                    return;

                case PENDING:
                case UNREADY:
                    throw new WritePendingException();

                case CLOSED:
                    return;
            }
            break;
        }
    }


    @Override
    public void write(byte[] b, int off, int len) throws IOException
    {
        _written+=len;
        boolean complete=_channel.getResponse().isAllContentWritten(_written);

        // Async or Blocking ?
        while(true)
        {
            switch(_state.get())
            {
                case OPEN:
                    // process blocking below
                    break;

                case ASYNC:
                    throw new IllegalStateException("isReady() not called");

                case READY:
                    if (!_state.compareAndSet(State.READY, State.PENDING))
                        continue;

                    // Should we aggregate?
                    int capacity = getBufferSize();
                    if (!complete && len<=_commitSize)
                    {
                        if (_aggregate == null)
                            _aggregate = _channel.getByteBufferPool().acquire(capacity, false);

                        // YES - fill the aggregate with content from the buffer
                        int filled = BufferUtil.fill(_aggregate, b, off, len);

                        // return if we are not complete, not full and filled all the content
                        if (filled==len && !BufferUtil.isFull(_aggregate))
                        {
                            if (!_state.compareAndSet(State.PENDING, State.ASYNC))
                                throw new IllegalStateException();
                            return;
                        }

                        // adjust offset/length
                        off+=filled;
                        len-=filled;
                    }

                    // Do the asynchronous writing from the callback
                    new AsyncWrite(b,off,len,complete).process();
                    return;

                case PENDING:
                case UNREADY:
                    throw new WritePendingException();

                case CLOSED:
                    throw new EofException("Closed");
            }
            break;
        }


        // handle blocking write

        // Should we aggregate?
        int capacity = getBufferSize();
        if (!complete && len<=_commitSize)
        {
            if (_aggregate == null)
                _aggregate = _channel.getByteBufferPool().acquire(capacity, false);

            // YES - fill the aggregate with content from the buffer
            int filled = BufferUtil.fill(_aggregate, b, off, len);

            // return if we are not complete, not full and filled all the content
            if (filled==len && !BufferUtil.isFull(_aggregate))
                return;

            // adjust offset/length
            off+=filled;
            len-=filled;
        }

        // flush any content from the aggregate
        if (BufferUtil.hasContent(_aggregate))
        {
            _channel.write(_aggregate, complete && len==0);

            // should we fill aggregate again from the buffer?
            if (len>0 && !complete && len<=_commitSize)
            {
                BufferUtil.append(_aggregate, b, off, len);
                return;
            }
        }

        // write any remaining content in the buffer directly
        if (len>0)
            _channel.write(ByteBuffer.wrap(b, off, len), complete);
        else if (complete)
            _channel.write(BufferUtil.EMPTY_BUFFER,complete);

        if (complete)
        {
            closed();
        }

    }

    public void write(ByteBuffer buffer) throws IOException
    {
        _written+=buffer.remaining();
        boolean complete=_channel.getResponse().isAllContentWritten(_written);

        // Async or Blocking ?
        while(true)
        {
            switch(_state.get())
            {
                case OPEN:
                    // process blocking below
                    break;

                case ASYNC:
                    throw new IllegalStateException("isReady() not called");

                case READY:
                    if (!_state.compareAndSet(State.READY, State.PENDING))
                        continue;

                    // Do the asynchronous writing from the callback
                    new AsyncWrite(buffer,complete).process();
                    return;

                case PENDING:
                case UNREADY:
                    throw new WritePendingException();

                case CLOSED:
                    throw new EofException("Closed");
            }
            break;
        }


        // handle blocking write
        int len=BufferUtil.length(buffer);

        // flush any content from the aggregate
        if (BufferUtil.hasContent(_aggregate))
            _channel.write(_aggregate, complete && len==0);

        // write any remaining content in the buffer directly
        if (len>0)
            _channel.write(buffer, complete);
        else if (complete)
            _channel.write(BufferUtil.EMPTY_BUFFER,complete);

        if (complete)
            closed();
    }

    @Override
    public void write(int b) throws IOException
    {
        _written+=1;
        boolean complete=_channel.getResponse().isAllContentWritten(_written);

        // Async or Blocking ?
        while(true)
        {
            switch(_state.get())
            {
                case OPEN:
                    if (_aggregate == null)
                        _aggregate = _channel.getByteBufferPool().acquire(getBufferSize(), false);
                    BufferUtil.append(_aggregate, (byte)b);

                    // Check if all written or full
                    if (complete || BufferUtil.isFull(_aggregate))
                    {
                        BlockingCallback callback = _channel.getWriteBlockingCallback();
                        _channel.write(_aggregate, complete, callback);
                        callback.block();
                        if (complete)
                            closed();
                    }
                    break;

                case ASYNC:
                    throw new IllegalStateException("isReady() not called");

                case READY:
                    if (!_state.compareAndSet(State.READY, State.PENDING))
                        continue;

                    if (_aggregate == null)
                        _aggregate = _channel.getByteBufferPool().acquire(getBufferSize(), false);
                    BufferUtil.append(_aggregate, (byte)b);

                    // Check if all written or full
                    if (!complete && !BufferUtil.isFull(_aggregate))
                    {
                        if (!_state.compareAndSet(State.PENDING, State.ASYNC))
                            throw new IllegalStateException();
                        return;
                    }

                    // Do the asynchronous writing from the callback
                    new AsyncFlush().process();
                    return;

                case PENDING:
                case UNREADY:
                    throw new WritePendingException();

                case CLOSED:
                    throw new EofException("Closed");
            }
            break;
        }
    }



    @Override
    public void print(String s) throws IOException
    {
        if (isClosed())
            throw new IOException("Closed");

        write(s.getBytes(_channel.getResponse().getCharacterEncoding()));
    }

    /* ------------------------------------------------------------ */
    /** Blocking send of content.
     * @param content The content to send
     * @throws IOException
     */
    public void sendContent(ByteBuffer content) throws IOException
    {
        final BlockingCallback callback =_channel.getWriteBlockingCallback();
        _channel.write(content,true,callback);
        callback.block();
    }

    /* ------------------------------------------------------------ */
    /** Blocking send of content.
     * @param in The content to send
     * @throws IOException
     */
    public void sendContent(InputStream in) throws IOException
    {
        final BlockingCallback callback =_channel.getWriteBlockingCallback();
        new InputStreamWritingCB(in,callback).iterate();
        callback.block();
    }

    /* ------------------------------------------------------------ */
    /** Blocking send of content.
     * @param in The content to send
     * @throws IOException
     */
    public void sendContent(ReadableByteChannel in) throws IOException
    {
        final BlockingCallback callback =_channel.getWriteBlockingCallback();
        new ReadableByteChannelWritingCB(in,callback).iterate();
        callback.block();
    }


    /* ------------------------------------------------------------ */
    /** Blocking send of content.
     * @param content The content to send
     * @throws IOException
     */
    public void sendContent(HttpContent content) throws IOException
    {
        final BlockingCallback callback =_channel.getWriteBlockingCallback();
        sendContent(content,callback);
        callback.block();
    }


    /* ------------------------------------------------------------ */
    /** Asynchronous send of content.
     * @param content The content to send
     * @param callback The callback to use to notify success or failure
     */
    public void sendContent(ByteBuffer content, final Callback callback)
    {
        _channel.write(content,true,new Callback()
        {
            @Override
            public void succeeded()
            {
                closed();
                callback.succeeded();
            }

            @Override
            public void failed(Throwable x)
            {
                callback.failed(x);
            }
        });
    }

    /* ------------------------------------------------------------ */
    /** Asynchronous send of content.
     * @param in The content to send as a stream.  The stream will be closed
     * after reading all content.
     * @param callback The callback to use to notify success or failure
     */
    public void sendContent(InputStream in, Callback callback)
    {
        new InputStreamWritingCB(in,callback).iterate();
    }

    /* ------------------------------------------------------------ */
    /** Asynchronous send of content.
     * @param in The content to send as a channel.  The channel will be closed
     * after reading all content.
     * @param callback The callback to use to notify success or failure
     */
    public void sendContent(ReadableByteChannel in, Callback callback)
    {
        new ReadableByteChannelWritingCB(in,callback).iterate();
    }

    /* ------------------------------------------------------------ */
    /** Asynchronous send of content.
     * @param httpContent The content to send
     * @param callback The callback to use to notify success or failure
     */
    public void sendContent(HttpContent httpContent, Callback callback) throws IOException
    {
        if (BufferUtil.hasContent(_aggregate))
            throw new IOException("written");
        if (_channel.isCommitted())
            throw new IOException("committed");

        while (true)
        {
            switch(_state.get())
            {
                case OPEN:
                    if (!_state.compareAndSet(State.OPEN, State.PENDING))
                        continue;
                    break;
                case CLOSED:
                    throw new EofException("Closed");
                default:
                    throw new IllegalStateException();
            }
            break;
        }
        ByteBuffer buffer= _channel.useDirectBuffers()?httpContent.getDirectBuffer():null;
        if (buffer == null)
            buffer = httpContent.getIndirectBuffer();

        if (buffer!=null)
        {
            sendContent(buffer,callback);
            return;
        }

        ReadableByteChannel rbc=httpContent.getReadableByteChannel();
        if (rbc!=null)
        {
            sendContent(rbc,callback);
            return;
        }

        InputStream in = httpContent.getInputStream();
        if ( in!=null )
        {
            sendContent(in,callback);
            return;
        }

        callback.failed(new IllegalArgumentException("unknown content for "+httpContent));
    }

    public int getBufferSize()
    {
        return _bufferSize;
    }

    public void setBufferSize(int size)
    {
        _bufferSize = size;
        _commitSize = size;
    }

    public void resetBuffer()
    {
        if (BufferUtil.hasContent(_aggregate))
            BufferUtil.clear(_aggregate);
    }

    @Override
    public void setWriteListener(WriteListener writeListener)
    {
        if (!_channel.getState().isAsync())
            throw new IllegalStateException("!ASYNC");

        if (_state.compareAndSet(State.OPEN, State.READY))
        {
            _writeListener = writeListener;
            _channel.getState().onWritePossible();
        }
        else
            throw new IllegalStateException();
    }

    /**
     * @see javax.servlet.ServletOutputStream#isReady()
     */
    @Override
    public boolean isReady()
    {
        while (true)
        {
            switch(_state.get())
            {
                case OPEN:
                    return true;
                case ASYNC:
                    if (!_state.compareAndSet(State.ASYNC, State.READY))
                        continue;
                    return true;
                case READY:
                    return true;
                case PENDING:
                    if (!_state.compareAndSet(State.PENDING, State.UNREADY))
                        continue;
                    return false;
                case UNREADY:
                    return false;
                case CLOSED:
                    return false;
            }
        }
    }

    @Override
    public void run()
    {
        if(_onError!=null)
        {
            Throwable th=_onError;
            _onError=null;
            _writeListener.onError(th);
            close();
        }
        if (_state.get()==State.READY)
        {
            try
            {
                _writeListener.onWritePossible();
            }
            catch (Throwable e)
            {
                _writeListener.onError(e);
                close();
            }
        }
    }

    private class AsyncWrite extends AsyncFlush
    {
        private final ByteBuffer _buffer;
        private final boolean _complete;
        private final int _len;

        public AsyncWrite(byte[] b, int off, int len, boolean complete)
        {
            _buffer=ByteBuffer.wrap(b, off, len);
            _complete=complete;
            _len=len;
        }

        public AsyncWrite(ByteBuffer buffer, boolean complete)
        {
            _buffer=buffer;
            _complete=complete;
            _len=buffer.remaining();
        }

        @Override
        protected boolean process()
        {
            // flush any content from the aggregate
            if (BufferUtil.hasContent(_aggregate))
            {
                _channel.write(_aggregate, _complete && _len==0, this);
                return false;
            }

            if (!_complete && _len<BufferUtil.space(_aggregate) && _len<_commitSize)
            {
                BufferUtil.put(_buffer,_aggregate);
            }
            else if (_len>0 && !_flushed)
            {
                _flushed=true;
                _channel.write(_buffer, _complete, this);
                return false;
            }
            else if (_len==0 && !_flushed)
            {
                _flushed=true;
                _channel.write(BufferUtil.EMPTY_BUFFER, _complete, this);
                return false;
            }

            if (_complete)
                closed();
            return true;
        }
    }

    private class AsyncFlush extends IteratingCallback
    {
        protected boolean _flushed;

        public AsyncFlush()
        {
        }

        @Override
        protected boolean process()
        {
            if (BufferUtil.hasContent(_aggregate))
            {
                _flushed=true;
                _channel.write(_aggregate, false, this);
                return false;
            }

            if (!_flushed)
            {
                _flushed=true;
                _channel.write(BufferUtil.EMPTY_BUFFER,false,this);
                return false;
            }

            return true;
        }

        @Override
        protected void completed()
        {
            try
            {
                while(true)
                {
                    State last=_state.get();
                    switch(last)
                    {
                        case PENDING:
                            if (!_state.compareAndSet(State.PENDING, State.ASYNC))
                                continue;
                            break;

                        case UNREADY:
                            if (!_state.compareAndSet(State.UNREADY, State.READY))
                                continue;
                            _channel.getState().onWritePossible();
                            break;

                        case CLOSED:
                            _onError=new EofException("Closed");
                            break;

                        default:
                            throw new IllegalStateException();
                    }
                    break;
                }
            }
            catch (Exception e)
            {
                _onError=e;
                _channel.getState().onWritePossible();
            }
        }

        @Override
        public void failed(Throwable e)
        {
            super.failed(e);
            _onError=e;
            _channel.getState().onWritePossible();
        }


    }


    /* ------------------------------------------------------------ */
    /** An iterating callback that will take content from an
     * InputStream and write it to the associated {@link HttpChannel}.
     * A non direct buffer of size {@link HttpOutput#getBufferSize()} is used.
     * This callback is passed to the {@link HttpChannel#write(ByteBuffer, boolean, Callback)} to
     * be notified as each buffer is written and only once all the input is consumed will the
     * wrapped {@link Callback#succeeded()} method be called.
     */
    private class InputStreamWritingCB extends IteratingNestedCallback
    {
        private final InputStream _in;
        private final ByteBuffer _buffer;
        private boolean _eof;

        public InputStreamWritingCB(InputStream in, Callback callback)
        {
            super(callback);
            _in=in;
            _buffer = _channel.getByteBufferPool().acquire(getBufferSize(), false);
        }

        @Override
        protected boolean process() throws Exception
        {
            if (_eof)
            {
                // Handle EOF
                _in.close();
                closed();
                _channel.getByteBufferPool().release(_buffer);
                return true;
            }
            
            int len=_in.read(_buffer.array(),0,_buffer.capacity());

            if (len<0)
            {
                _eof=true;
                len=0;
            }
            else if (len<_buffer.capacity())
            {
                // read ahead for EOF to try for single commit
                int len2=_in.read(_buffer.array(),len,_buffer.capacity()-len);
                if (len2<0)
                    _eof=true;
                else
                    len+=len2;
            }

            // write what we have
            _buffer.position(0);
            _buffer.limit(len);
            _channel.write(_buffer,_eof,this);

            return false;
        }

        @Override
        public void failed(Throwable x)
        {
            super.failed(x);
            _channel.getByteBufferPool().release(_buffer);
            try
            {
                _in.close();
            }
            catch (IOException e)
            {
                LOG.ignore(e);
            }
        }

    }

    /* ------------------------------------------------------------ */
    /** An iterating callback that will take content from a
     * ReadableByteChannel and write it to the {@link HttpChannel}.
     * A {@link ByteBuffer} of size {@link HttpOutput#getBufferSize()} is used that will be direct if
     * {@link HttpChannel#useDirectBuffers()} is true.
     * This callback is passed to the {@link HttpChannel#write(ByteBuffer, boolean, Callback)} to
     * be notified as each buffer is written and only once all the input is consumed will the
     * wrapped {@link Callback#succeeded()} method be called.
     */
    private class ReadableByteChannelWritingCB extends IteratingNestedCallback
    {
        private final ReadableByteChannel _in;
        private final ByteBuffer _buffer;
        private boolean _eof;

        public ReadableByteChannelWritingCB(ReadableByteChannel in, Callback callback)
        {
            super(callback);
            _in=in;
            _buffer = _channel.getByteBufferPool().acquire(getBufferSize(), _channel.useDirectBuffers());
        }

        @Override
        protected boolean process() throws Exception
        {
            if (_eof)
            {
                _in.close();
                closed();
                _channel.getByteBufferPool().release(_buffer);
                return true;
            }
            
            _buffer.clear();
            int len=_in.read(_buffer);

            if (len<0)
            {
                _eof=true;
<<<<<<< HEAD
                _in.close();
=======
                len=0;         
>>>>>>> 35d379a3
            }
            else if (len<_buffer.capacity())
            {
                // read ahead for EOF to try for single commit
                int len2=_in.read(_buffer);
                if (len2<0)
                    _eof=true;
                else
                    len+=len2;
            }

            // write what we have
            _buffer.flip();
            _channel.write(_buffer,_eof,this);

            return false;
        }

        @Override
        public void failed(Throwable x)
        {
            super.failed(x);
            _channel.getByteBufferPool().release(_buffer);
            try
            {
                _in.close();
            }
            catch (IOException e)
            {
                LOG.ignore(e);
            }
        }
    }

}<|MERGE_RESOLUTION|>--- conflicted
+++ resolved
@@ -919,11 +919,8 @@
             if (len<0)
             {
                 _eof=true;
-<<<<<<< HEAD
+                len=0;         
                 _in.close();
-=======
-                len=0;         
->>>>>>> 35d379a3
             }
             else if (len<_buffer.capacity())
             {
