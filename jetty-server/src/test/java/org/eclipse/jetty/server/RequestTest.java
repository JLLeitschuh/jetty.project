// ========================================================================
// Copyright (c) 2004-2009 Mort Bay Consulting Pty. Ltd.
// ------------------------------------------------------------------------
// All rights reserved. This program and the accompanying materials
// are made available under the terms of the Eclipse Public License v1.0
// and Apache License v2.0 which accompanies this distribution.
// The Eclipse Public License is available at
// http://www.eclipse.org/legal/epl-v10.html
// The Apache License v2.0 is available at
// http://www.opensource.org/licenses/apache2.0.php
// You may elect to redistribute this code under either of these licenses.
// ========================================================================

package org.eclipse.jetty.server;

import static org.junit.Assert.assertEquals;
import static org.junit.Assert.assertFalse;
import static org.junit.Assert.assertNotSame;
import static org.junit.Assert.assertSame;
import static org.junit.Assert.assertThat;
import static org.junit.Assert.assertTrue;
import static org.junit.Assert.assertNotNull;

import java.io.BufferedReader;
import java.io.File;
import java.io.FileReader;
import java.io.IOException;
import java.io.InputStream;
import java.io.Reader;
import java.util.ArrayList;
import java.util.Arrays;
import java.util.Enumeration;
import java.util.Map;

import javax.servlet.ServletException;
import javax.servlet.http.Cookie;
import javax.servlet.http.HttpServletRequest;
import javax.servlet.http.HttpServletResponse;
import javax.servlet.http.Part;

import org.eclipse.jetty.http.MimeTypes;
import org.eclipse.jetty.server.handler.AbstractHandler;
import org.eclipse.jetty.server.handler.ContextHandler;
import org.eclipse.jetty.util.IO;
import org.eclipse.jetty.util.StringUtil;
import org.eclipse.jetty.util.log.Log;
import org.hamcrest.Matchers;
import org.junit.After;
import org.junit.Assert;
import org.junit.Before;
import org.junit.Test;

/**
 *
 */
public class RequestTest
{
    private Server _server;
    private LocalHttpConnector _connector;
    private RequestHandler _handler;

    @Before
    public void init() throws Exception
    {
        _server = new Server();
        _connector = new LocalHttpConnector();
        _connector.setRequestHeaderSize(512);
        _connector.setRequestBufferSize(1024);
        _connector.setResponseHeaderSize(512);
        _connector.setResponseBufferSize(2048);
        _connector.setForwarded(true);
        _server.addConnector(_connector);
        _handler = new RequestHandler();
        _server.setHandler(_handler);
        _server.start();
    }

    @After
    public void destroy() throws Exception
    {
        _server.stop();
        _server.join();
    }

    @Test
    public void testParamExtraction() throws Exception
    {
        _handler._checker = new RequestTester()
        {
            public boolean check(HttpServletRequest request,HttpServletResponse response)
            {
                Map map = null;
                try
                {
                    //do the parse
                    request.getParameterMap();
                    Assert.fail("Expected parsing failure");
                    return false;
                }
                catch (Exception e)
                {
                    //catch the error and check the param map is not null
                    map = request.getParameterMap();
                    assertFalse(map == null);
                    assertTrue(map.isEmpty());

                    Enumeration names = request.getParameterNames();
                    assertFalse(names.hasMoreElements());
                }

                return true;
            }
        };

        //Send a request with query string with illegal hex code to cause
        //an exception parsing the params
        String request="GET /?param=%ZZaaa HTTP/1.1\r\n"+
        "Host: whatever\r\n"+
        "Content-Type: text/html;charset=utf8\n"+
        "\n";

        String responses=_connector.getResponses(request);
        assertTrue(responses.startsWith("HTTP/1.1 200"));

    }
    
    @Test
    public void testMultiPart() throws Exception
    {
        _handler._checker = new RequestTester()
        {
            public boolean check(HttpServletRequest request,HttpServletResponse response)
            {
                try
                {
                    Part foo = request.getPart("stuff");
                    assertNotNull(foo);
                    String value = request.getParameter("stuff");
                    byte[] expected = "000000000000000000000000000000000000000000000000000".getBytes("ISO-8859-1");
                    return value.equals(new String(expected, "ISO-8859-1"));
                }
                catch (Exception e)
                {
                    e.printStackTrace();
                    return false;
                }
            }
        };
        
        String multipart =  "--AaB03x\r\n"+
        "content-disposition: form-data; name=\"field1\"\r\n"+
        "\r\n"+
        "Joe Blow\r\n"+
        "--AaB03x\r\n"+
        "content-disposition: form-data; name=\"stuff\"\r\n"+
        "Content-Type: text/plain;charset=ISO-8859-1\r\n"+
        "\r\n"+
        "000000000000000000000000000000000000000000000000000\r\n"+
        "--AaB03x--\r\n";
        
        String request="GET / HTTP/1.1\r\n"+
        "Host: whatever\r\n"+
        "Content-Type: multipart/form-data; boundary=\"AaB03x\"\r\n"+
        "Content-Length: "+multipart.getBytes().length+"\r\n"+
        "\r\n"+
        multipart;

        String responses=_connector.getResponses(request);
        assertTrue(responses.startsWith("HTTP/1.1 200"));
    }

    @Test
    public void testBadUtf8ParamExtraction() throws Exception
    {
        _handler._checker = new RequestTester()
        {
            public boolean check(HttpServletRequest request,HttpServletResponse response)
            {
                String value=request.getParameter("param");
                return value.startsWith("aaa") && value.endsWith("bb");
            }
        };

        //Send a request with query string with illegal hex code to cause
        //an exception parsing the params
        String request="GET /?param=aaa%E7bbb HTTP/1.1\r\n"+
        "Host: whatever\r\n"+
        "Content-Type: text/html;charset=utf8\n"+
        "\n";

        String responses=_connector.getResponses(request);
        assertTrue(responses.startsWith("HTTP/1.1 200"));
    }

    @Test
    public void testInvalidHostHeader() throws Exception
    {
        // Use a contextHandler with vhosts to force call to Request.getServerName()
        ContextHandler handler = new ContextHandler();
        handler.addVirtualHosts(new String[1]);
        _server.stop();
        _server.setHandler(handler);
        _server.start();

        // Request with illegal Host header
        String request="GET / HTTP/1.1\r\n"+
        "Host: whatever.com:\r\n"+
        "Content-Type: text/html;charset=utf8\n"+
        "\n";

        String responses=_connector.getResponses(request);
        assertTrue("400 Bad Request response expected",responses.startsWith("HTTP/1.1 400"));
    }



    @Test
    public void testContentTypeEncoding() throws Exception
    {
        final ArrayList<String> results = new ArrayList<String>();
        _handler._checker = new RequestTester()
        {
            public boolean check(HttpServletRequest request,HttpServletResponse response)
            {
                results.add(request.getContentType());
                results.add(request.getCharacterEncoding());
                return true;
            }
        };

        _connector.getResponses(
                "GET / HTTP/1.1\n"+
                "Host: whatever\n"+
                "Content-Type: text/test\n"+
                "\n"+

                "GET / HTTP/1.1\n"+
                "Host: whatever\n"+
                "Content-Type: text/html;charset=utf8\n"+
                "\n"+

                "GET / HTTP/1.1\n"+
                "Host: whatever\n"+
                "Content-Type: text/html; charset=\"utf8\"\n"+
                "\n"+

                "GET / HTTP/1.1\n"+
                "Host: whatever\n"+
                "Content-Type: text/html; other=foo ; blah=\"charset=wrong;\" ; charset =   \" x=z; \"   ; more=values \n"+
                "\n"
                );

        int i=0;
        assertEquals("text/test",results.get(i++));
        assertEquals(null,results.get(i++));

        assertEquals("text/html;charset=utf8",results.get(i++));
        assertEquals("UTF-8",results.get(i++));

        assertEquals("text/html; charset=\"utf8\"",results.get(i++));
        assertEquals("UTF-8",results.get(i++));

        assertTrue(results.get(i++).startsWith("text/html"));
        assertEquals(" x=z; ",results.get(i++));
    }

    @Test
    public void testHostPort() throws Exception
    {        
        final ArrayList<String> results = new ArrayList<String>();
        _handler._checker = new RequestTester()
        {
            public boolean check(HttpServletRequest request,HttpServletResponse response)
            {
                results.add(request.getRemoteAddr());
                results.add(request.getServerName());
                results.add(String.valueOf(request.getServerPort()));
                return true;
            }
        };

        String responses=_connector.getResponses(
                "GET / HTTP/1.1\n"+
                "Host: myhost\n"+
                "\n"+

                "GET / HTTP/1.1\n"+
                "Host: myhost:8888\n"+
                "\n"+

                "GET / HTTP/1.1\n"+
                "Host: 1.2.3.4\n"+
                "\n"+

                "GET / HTTP/1.1\n"+
                "Host: 1.2.3.4:8888\n"+
                "\n"+

                "GET / HTTP/1.1\n"+
                "Host: [::1]\n"+
                "\n"+

                "GET / HTTP/1.1\n"+
                "Host: [::1]:8888\n"+
                "\n"+

                "GET / HTTP/1.1\n"+
                "Host: [::1]\n"+
                "x-forwarded-for: remote\n"+
                "x-forwarded-proto: https\n"+
                "\n"+

                "GET / HTTP/1.1\n"+
                "Host: [::1]:8888\n"+
                "x-forwarded-for: remote\n"+
                "x-forwarded-proto: https\n"+
                "\n"
                );
        
        int i=0;
        assertEquals("0.0.0.0",results.get(i++));
        assertEquals("myhost",results.get(i++));
        assertEquals("80",results.get(i++));
        assertEquals("0.0.0.0",results.get(i++));
        assertEquals("myhost",results.get(i++));
        assertEquals("8888",results.get(i++));
        assertEquals("0.0.0.0",results.get(i++));
        assertEquals("1.2.3.4",results.get(i++));
        assertEquals("80",results.get(i++));
        assertEquals("0.0.0.0",results.get(i++));
        assertEquals("1.2.3.4",results.get(i++));
        assertEquals("8888",results.get(i++));
        assertEquals("0.0.0.0",results.get(i++));
        assertEquals("[::1]",results.get(i++));
        assertEquals("80",results.get(i++));
        assertEquals("0.0.0.0",results.get(i++));
        assertEquals("[::1]",results.get(i++));
        assertEquals("8888",results.get(i++));
        assertEquals("remote",results.get(i++));
        assertEquals("[::1]",results.get(i++));
        assertEquals("443",results.get(i++));
        assertEquals("remote",results.get(i++));
        assertEquals("[::1]",results.get(i++));
        assertEquals("8888",results.get(i++));

    }

    @Test
    public void testContent() throws Exception
    {
        final int[] length=new int[1];

        _handler._checker = new RequestTester()
        {
            public boolean check(HttpServletRequest request,HttpServletResponse response)
            {
                //assertEquals(request.getContentLength(), ((Request)request).getContentRead());
                length[0]=request.getContentLength();
                return true;
            }
        };

        String content="";

        for (int l=0;l<1025;l++)
        {
            String request="POST / HTTP/1.1\r\n"+
            "Host: whatever\r\n"+
            "Content-Type: text/test\r\n"+
            "Content-Length: "+l+"\r\n"+
            "Connection: close\r\n"+
            "\r\n"+
            content;
            String response = _connector.getResponses(request);
            assertEquals(l,length[0]);
            if (l>0)
                assertEquals(l,_handler._content.length());
            content+="x";
        }
    }

    @Test
    public void testPartialRead() throws Exception
    {
        Handler handler = new AbstractHandler()
        {
            public void handle(String target, Request baseRequest, HttpServletRequest request, HttpServletResponse response) throws IOException,
                    ServletException
            {
                baseRequest.setHandled(true);
                Reader reader=request.getReader();
                byte[] b=("read="+reader.read()+"\n").getBytes(StringUtil.__UTF8);
                response.setContentLength(b.length);
                response.getOutputStream().write(b);
                response.flushBuffer();
            }

        };
        _server.stop();
        _server.setHandler(handler);
        _server.start();

        String request="GET / HTTP/1.1\r\n"+
        "Host: whatever\r\n"+
        "Content-Type: text/plane\r\n"+
        "Content-Length: "+10+"\r\n"+
        "\r\n"+
        "0123456789\r\n"+
        "GET / HTTP/1.1\r\n"+
        "Host: whatever\r\n"+
        "Content-Type: text/plane\r\n"+
        "Content-Length: "+10+"\r\n"+
        "Connection: close\r\n"+
        "\r\n"+
        "ABCDEFGHIJ\r\n";

        String responses = _connector.getResponses(request);

        int index=responses.indexOf("read="+(int)'0');
        assertTrue(index>0);

        index=responses.indexOf("read="+(int)'A',index+7);
        assertTrue(index>0);
    }

    @Test
    public void testQueryAfterRead()
        throws Exception
    {
        Handler handler = new AbstractHandler()
        {
            public void handle(String target, Request baseRequest, HttpServletRequest request, HttpServletResponse response) throws IOException,
            ServletException
            {
                baseRequest.setHandled(true);
                Reader reader=request.getReader();
                String in = IO.toString(reader);
                String param = request.getParameter("param");

                byte[] b=("read='"+in+"' param="+param+"\n").getBytes(StringUtil.__UTF8);
                response.setContentLength(b.length);
                response.getOutputStream().write(b);
                response.flushBuffer();
            }
        };
        _server.stop();
        _server.setHandler(handler);
        _server.start();

        String request="POST /?param=right HTTP/1.1\r\n"+
        "Host: whatever\r\n"+
        "Content-Type: application/x-www-form-urlencoded\r\n"+
        "Content-Length: "+11+"\r\n"+
        "Connection: close\r\n"+
        "\r\n"+
        "param=wrong\r\n";

        String responses = _connector.getResponses(request);

        assertTrue(responses.indexOf("read='param=wrong' param=right")>0);

    }

    @Test
    public void testPartialInput() throws Exception
    {
        Handler handler = new AbstractHandler()
        {
            @Override
            public void handle(String target, Request baseRequest, HttpServletRequest request, HttpServletResponse response) throws IOException,
            ServletException
            {
                baseRequest.setHandled(true);
                InputStream in=request.getInputStream();
                byte[] b=("read="+in.read()+"\n").getBytes(StringUtil.__UTF8);
                response.setContentLength(b.length);
                response.getOutputStream().write(b);
                response.flushBuffer();
            }

        };
        _server.stop();
        _server.setHandler(handler);
        _server.start();

        String request="GET / HTTP/1.1\r\n"+
        "Host: whatever\r\n"+
        "Content-Type: text/plane\r\n"+
        "Content-Length: "+10+"\r\n"+
        "\r\n"+
        "0123456789\r\n"+
        "GET / HTTP/1.1\r\n"+
        "Host: whatever\r\n"+
        "Content-Type: text/plane\r\n"+
        "Content-Length: "+10+"\r\n"+
        "Connection: close\r\n"+
        "\r\n"+
        "ABCDEFGHIJ\r\n";

        String responses = _connector.getResponses(request);

        int index=responses.indexOf("read="+(int)'0');
        assertTrue(index>0);

        index=responses.indexOf("read="+(int)'A',index+7);
        assertTrue(index>0);
    }

    @Test
    public void testConnectionClose() throws Exception
    {
        String response;

        _handler._checker = new RequestTester()
        {
            public boolean check(HttpServletRequest request,HttpServletResponse response) throws IOException
            {
                response.getOutputStream().println("Hello World");
                return true;
            }
        };

        response=_connector.getResponses(
                    "GET / HTTP/1.1\n"+
                    "Host: whatever\n"+
                    "\n"
                    );
        assertTrue(response.indexOf("200")>0);
        assertFalse(response.indexOf("Connection: close")>0);
        assertTrue(response.indexOf("Hello World")>0);

        response=_connector.getResponses(
                    "GET / HTTP/1.1\n"+
                    "Host: whatever\n"+
                    "Connection: close\n"+
                    "\n"
                    );
        assertTrue(response.indexOf("200")>0);
        assertTrue(response.indexOf("Connection: close")>0);
        assertTrue(response.indexOf("Hello World")>0);

        response=_connector.getResponses(
                    "GET / HTTP/1.1\n"+
                    "Host: whatever\n"+
                    "Connection: Other, close\n"+
                    "\n"
                    );

        assertTrue(response.indexOf("200")>0);
        assertTrue(response.indexOf("Connection: close")>0);
        assertTrue(response.indexOf("Hello World")>0);

        response=_connector.getResponses(
                    "GET / HTTP/1.0\n"+
                    "Host: whatever\n"+
                    "\n"
                    );
        assertTrue(response.indexOf("200")>0);
        assertFalse(response.indexOf("Connection: close")>0);
        assertTrue(response.indexOf("Hello World")>0);

        response=_connector.getResponses(
                    "GET / HTTP/1.0\n"+
                    "Host: whatever\n"+
                    "Connection: Other, close\n"+
                    "\n"
                    );
        assertTrue(response.indexOf("200")>0);
        assertTrue(response.indexOf("Hello World")>0);

        response=_connector.getResponses(
                    "GET / HTTP/1.0\n"+
                    "Host: whatever\n"+
                    "Connection: Other,,keep-alive\n"+
                    "\n"
                    );
        assertTrue(response.indexOf("200")>0);
        assertTrue(response.indexOf("Connection: keep-alive")>0);
        assertTrue(response.indexOf("Hello World")>0);

        _handler._checker = new RequestTester()
        {
            public boolean check(HttpServletRequest request,HttpServletResponse response) throws IOException
            {
                response.setHeader("Connection","TE");
                response.addHeader("Connection","Other");
                response.getOutputStream().println("Hello World");
                return true;
            }
        };

        response=_connector.getResponses(
                    "GET / HTTP/1.1\n"+
                    "Host: whatever\n"+
                    "\n"
                    );
        assertTrue(response.indexOf("200")>0);
        assertTrue(response.indexOf("Connection: TE,Other")>0);
        assertTrue(response.indexOf("Hello World")>0);

        response=_connector.getResponses(
                    "GET / HTTP/1.1\n"+
                    "Host: whatever\n"+
                    "Connection: close\n"+
                    "\n"
                    );
        assertThat(response,Matchers.containsString("200 OK"));
        assertThat(response,Matchers.containsString("Connection: close"));
        assertThat(response,Matchers.containsString("Hello World"));
    }

    @Test
    public void testCookies() throws Exception
    {
        final ArrayList<Cookie> cookies = new ArrayList<Cookie>();

        _handler._checker = new RequestTester()
        {
            public boolean check(HttpServletRequest request,HttpServletResponse response) throws IOException
            {
                javax.servlet.http.Cookie[] ca = request.getCookies();
                if (ca!=null)
                    cookies.addAll(Arrays.asList(ca));
                response.getOutputStream().println("Hello World");
                return true;
            }
        };

        String response;

        cookies.clear();
        response=_connector.getResponses(
                    "GET / HTTP/1.1\n"+
                    "Host: whatever\n"+
                    "\n"
                    );
        assertTrue(response.startsWith("HTTP/1.1 200 OK"));
        assertEquals(0,cookies.size());


        cookies.clear();
        response=_connector.getResponses(
                    "GET / HTTP/1.1\n"+
                    "Host: whatever\n"+
                    "Cookie: name=quoted=\\\"value\\\"\n" +
                    "\n"
        );
        assertTrue(response.startsWith("HTTP/1.1 200 OK"));
        assertEquals(1,cookies.size());
        assertEquals("name", cookies.get(0).getName());
        assertEquals("quoted=\\\"value\\\"", cookies.get(0).getValue());

        cookies.clear();
        response=_connector.getResponses(
                "GET / HTTP/1.1\n"+
                "Host: whatever\n"+
                "Cookie: name=value; other=\"quoted=;value\"\n" +
                "\n"
        );
        assertTrue(response.startsWith("HTTP/1.1 200 OK"));
        assertEquals(2,cookies.size());
        assertEquals("name", cookies.get(0).getName());
        assertEquals("value", cookies.get(0).getValue());
        assertEquals("other", cookies.get(1).getName());
        assertEquals("quoted=;value", cookies.get(1).getValue());


        cookies.clear();
        response=_connector.getResponses(
                "GET /other HTTP/1.1\n"+
                "Host: whatever\n"+
                "Other: header\n"+
                "Cookie: name=value; other=\"quoted=;value\"\n" +
                "\n"+
                "GET /other HTTP/1.1\n"+
                "Host: whatever\n"+
                "Other: header\n"+
                "Cookie: name=value; other=\"quoted=;value\"\n" +
                "\n"
        );
        assertTrue(response.startsWith("HTTP/1.1 200 OK"));
        assertEquals(4,cookies.size());
        assertEquals("name", cookies.get(0).getName());
        assertEquals("value", cookies.get(0).getValue());
        assertEquals("other", cookies.get(1).getName());
        assertEquals("quoted=;value", cookies.get(1).getValue());

        assertSame(cookies.get(0), cookies.get(2));
        assertSame(cookies.get(1), cookies.get(3));

        cookies.clear();
        response=_connector.getResponses(
                "GET /other HTTP/1.1\n"+
                "Host: whatever\n"+
                "Other: header\n"+
                "Cookie: name=value; other=\"quoted=;value\"\n" +
                "\n"+
                "GET /other HTTP/1.1\n"+
                "Host: whatever\n"+
                "Other: header\n"+
                "Cookie: name=value; other=\"othervalue\"\n" +
                "\n"
        );
        assertTrue(response.startsWith("HTTP/1.1 200 OK"));
        assertEquals(4,cookies.size());
        assertEquals("name", cookies.get(0).getName());
        assertEquals("value", cookies.get(0).getValue());
        assertEquals("other", cookies.get(1).getName());
        assertEquals("quoted=;value", cookies.get(1).getValue());

        assertNotSame(cookies.get(0), cookies.get(2));
        assertNotSame(cookies.get(1), cookies.get(3));

        cookies.clear();
//NOTE: the javax.servlet.http.Cookie class sets the system property org.glassfish.web.rfc2109_cookie_names_enforced
//to TRUE by default, and rejects all cookie names containing punctuation.Therefore this test cannot use "name2".
        response=_connector.getResponses(
                "POST / HTTP/1.1\r\n"+
                "Host: whatever\r\n"+
                "Cookie: name0=value0; name1 = value1 ; \"name2\"  =  \"\\\"value2\\\"\"  \n" +
                "Cookie: $Version=2; name3=value3=value3;$path=/path;$domain=acme.com;$port=8080; name4=; name5 =  ; name6\n" +
                "Cookie: name7=value7;\n" +
                "Connection: close\r\n"+
        "\r\n");

        assertEquals("name0", cookies.get(0).getName());
        assertEquals("value0", cookies.get(0).getValue());
        assertEquals("name1", cookies.get(1).getName());
        assertEquals("value1", cookies.get(1).getValue());
        assertEquals("name2", cookies.get(2).getName());
        assertEquals("\"value2\"", cookies.get(2).getValue());
        assertEquals("name3", cookies.get(3).getName());
        assertEquals("value3=value3", cookies.get(3).getValue());
        assertEquals(2, cookies.get(3).getVersion());
        assertEquals("/path", cookies.get(3).getPath());
        assertEquals("acme.com", cookies.get(3).getDomain());
        assertEquals("$port=8080", cookies.get(3).getComment());
        assertEquals("name4", cookies.get(4).getName());
        assertEquals("", cookies.get(4).getValue());
        assertEquals("name5", cookies.get(5).getName());
        assertEquals("", cookies.get(5).getValue());
        assertEquals("name6", cookies.get(6).getName());
        assertEquals("", cookies.get(6).getValue());
        assertEquals("name7", cookies.get(7).getName());
        assertEquals("value7", cookies.get(7).getValue());

        cookies.clear();
        response=_connector.getResponses(
                "GET /other HTTP/1.1\n"+
                        "Host: whatever\n"+
                        "Other: header\n"+
                        "Cookie: __utmz=14316.133020.1.1.utr=gna.de|ucn=(real)|utd=reral|utct=/games/hen-one,gnt-50-ba-keys:key,2072262.html\n"+
                        "\n"
                );
        assertTrue(response.startsWith("HTTP/1.1 200 OK"));
        assertEquals(1,cookies.size());
        assertEquals("__utmz", cookies.get(0).getName());
        assertEquals("14316.133020.1.1.utr=gna.de|ucn=(real)|utd=reral|utct=/games/hen-one,gnt-50-ba-keys:key,2072262.html", cookies.get(0).getValue());

    }

    @Test
    public void testCookieLeak() throws Exception
    {
        final String[] cookie=new String[10];

        _handler._checker = new RequestTester()
        {
            public boolean check(HttpServletRequest request,HttpServletResponse response)
            {
                for (int i=0;i<cookie.length; i++)
                    cookie[i]=null;

                Cookie[] cookies = request.getCookies();
                for (int i=0;cookies!=null && i<cookies.length; i++)
                {
                    cookie[i]=cookies[i].getValue();
                }
                return true;
            }
        };

        String request="POST / HTTP/1.1\r\n"+
        "Host: whatever\r\n"+
        "Cookie: other=cookie\r\n"+
        "\r\n"
        +
        "POST / HTTP/1.1\r\n"+
        "Host: whatever\r\n"+
        "Cookie: name=value\r\n"+
        "Connection: close\r\n"+
        "\r\n";

        _connector.getResponses(request);

        assertEquals("value",cookie[0]);
        assertEquals(null,cookie[1]);

        request="POST / HTTP/1.1\r\n"+
        "Host: whatever\r\n"+
        "Cookie: name=value\r\n"+
        "\r\n"
        +
        "POST / HTTP/1.1\r\n"+
        "Host: whatever\r\n"+
        "Cookie:\r\n"+
        "Connection: close\r\n"+
        "\r\n";

        _connector.getResponses(request);
        assertEquals(null,cookie[0]);
        assertEquals(null,cookie[1]);

        request="POST / HTTP/1.1\r\n"+
        "Host: whatever\r\n"+
        "Cookie: name=value\r\n"+
        "Cookie: other=cookie\r\n"+
        "\r\n"
        +
        "POST / HTTP/1.1\r\n"+
        "Host: whatever\r\n"+
        "Cookie: name=value\r\n"+
        "Cookie:\r\n"+
        "Connection: close\r\n"+
        "\r\n";

        _connector.getResponses(request);

        assertEquals("value",cookie[0]);
        assertEquals(null,cookie[1]);
    }


    @Test
    public void testHashDOS() throws Exception
    {
        _server.setAttribute("org.eclipse.jetty.server.Request.maxFormContentSize",-1);
        _server.setAttribute("org.eclipse.jetty.server.Request.maxFormKeys",1000);

        // This file is not distributed - as it is dangerous
        File evil_keys = new File("/tmp/keys_mapping_to_zero_2m");
        if (!evil_keys.exists())
        {
            Log.info("testHashDOS skipped");
            return;
        }

        BufferedReader in = new BufferedReader(new FileReader(evil_keys));
        StringBuilder buf = new StringBuilder(4000000);

        String key=null;
        buf.append("a=b");
        while((key=in.readLine())!=null)
        {
            buf.append("&").append(key).append("=").append("x");
        }
        buf.append("&c=d");

        _handler._checker = new RequestTester()
        {
            public boolean check(HttpServletRequest request,HttpServletResponse response)
            {
                return "b".equals(request.getParameter("a")) && request.getParameter("c")==null;
            }
        };

        String request="POST / HTTP/1.1\r\n"+
        "Host: whatever\r\n"+
        "Content-Type: "+MimeTypes.Type.FORM_ENCODED.asString()+"\r\n"+
        "Content-Length: "+buf.length()+"\r\n"+
        "Connection: close\r\n"+
        "\r\n"+
        buf;

        long start=System.currentTimeMillis();
        String response = _connector.getResponses(request);
        assertTrue(response.contains("200 OK"));
        long now=System.currentTimeMillis();
        assertTrue((now-start)<5000);
    }


    interface RequestTester
    {
        boolean check(HttpServletRequest request,HttpServletResponse response) throws IOException;
    }

    private class RequestHandler extends AbstractHandler
    {
        private RequestTester _checker;
        private String _content;

        public void handle(String target, Request baseRequest, HttpServletRequest request, HttpServletResponse response) throws IOException, ServletException
        {
            ((Request)request).setHandled(true);

<<<<<<< HEAD
            if (request.getContentLength()>0 && !MimeTypes.Type.FORM_ENCODED.asString().equals(request.getContentType()))
=======
            if (request.getContentLength()>0 
                    && !MimeTypes.FORM_ENCODED.equals(request.getContentType()) 
                    && !request.getContentType().startsWith("multipart/form-data"))
>>>>>>> 29fda3a7
                _content=IO.toString(request.getInputStream());

            if (_checker!=null && _checker.check(request,response))
                response.setStatus(200);
            else
                response.sendError(500);
        }
    }
}<|MERGE_RESOLUTION|>--- conflicted
+++ resolved
@@ -894,13 +894,9 @@
         {
             ((Request)request).setHandled(true);
 
-<<<<<<< HEAD
-            if (request.getContentLength()>0 && !MimeTypes.Type.FORM_ENCODED.asString().equals(request.getContentType()))
-=======
             if (request.getContentLength()>0 
-                    && !MimeTypes.FORM_ENCODED.equals(request.getContentType()) 
+                    && !MimeTypes.Type.FORM_ENCODED.asString().equals(request.getContentType())
                     && !request.getContentType().startsWith("multipart/form-data"))
->>>>>>> 29fda3a7
                 _content=IO.toString(request.getInputStream());
 
             if (_checker!=null && _checker.check(request,response))
