--- conflicted
+++ resolved
@@ -1,4 +1,3 @@
-<<<<<<< HEAD
 jetty-9.1.0.M0 - 13 August 2013
  + 393473 Add support for JSR-356 (javax.websocket) draft
  + 396562 Add an implementation of RequestLog that supports Slf4j
@@ -77,12 +76,9 @@
    generation/writing
  + 414923 CompactPathRule needs to also compact the uri
 
-jetty-9.0.5.v20130813 - 13 August 2013
-=======
 jetty-9.0.5.v20130815 - 15 August 2013
  + 414898 Only upgrade v0 to v1 cookies on dquote , ; backslash space and tab
    in the value
->>>>>>> 35d379a3
  + 404468 Ported jetty-http-spi to Jetty-9
  + 405424 add X-Powered-By and Server header to SPDY
  + 405535 implement Request.isUserInRole(role) check security-role-refs
@@ -163,11 +159,7 @@
  + 414833 HttpSessionListener.destroy must be invoked in reverse order
  + 414840 Request.login() throws NPE if username is null
  + 414951 QueuedThreadPool fix constructor that missed to pass the idleTimeout
-<<<<<<< HEAD
- + 414972 HttpClient may read bytes with pre-tunnelled connection.i
-=======
  + 414972 HttpClient may read bytes with pre-tunnelled connection.
->>>>>>> 35d379a3
 
 jetty-9.0.4.v20130625 - 25 June 2013
  + 396706 CGI support parameters
