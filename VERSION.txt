<<<<<<< HEAD
jetty-8.1.23-SNAPSHOT

jetty-8.1.22.v20160922
 + 950 set compiler version to 1.6

jetty-8.1.21.v20160908 - 8 September 2016
 + 868 remove static throwable fix for java 1.7 usage

jetty-8.1.20.v20160902 - 2 September 2016
 + 868 backport static throwables fix

jetty-8.1.19.v20160209 - 09 February 2016
 + 426490 HttpServletResponse.setBufferSize(0) results in tight loop (100% cpu
   hog)
 + 480896 Response.sendError should honor Server.setSendServerVersion()
 + 480897 Proxy use need Response.sendError(-1) to harshly close the endpoint
 + 480898 Introduce FilterMapping.getDispatcherTypes() method
 + 480903 Loader should avoid looking in same Classloader twice for
   resource/class
 + 482039 Create shaded jar for isolated jetty-client use
 + 482041 Add ServletHandler.newCachedChain() to ease customization
 + 482046 Allow finer control of ServletHandler logging of bad requests
 + 482055 Increase visibility of ServletHandler.notFound() to public
 + 482056 Compact path before using it in getRequestDispatcher()
 + 482057 MultiPartInputStream temp file permissions should be limited to user
 + 482058 MultiPartInputStream test initial part boundary incorrectly allows
   empty string
 + 482172 Report form key size count in UrlEncoded exceptions
 + 482173 Track original Query string in Rewrite RuleContainer too
 + 483422 Empty chunked body in 304 Response
 + 486167 ServletInputStream.available() broken for pipelined requests.

jetty-8.1.18.v20150929 - 29 September 2015
 + 467434 NPE in SslContextFactory

=======
jetty-7.6.21.v20160908 - 8 September 2016
 + 868 remove static throwable fix for java 1.7 usage

>>>>>>> e45bb827
jetty-7.6.20.v20160902 - 2 September 2016
 + 868 backport static throwables fix

jetty-7.6.19.v20160209 - 9 February 2016
 + 486167 ServletInputStream.available() broken for pipelined requests.

jetty-7.6.18.v20150929 - 29 September 2015
 + 475851 AbstractGenerator.setResponse can produce an invalid Response header
 + 477817 Fixed memory leak in QueuedThreadPool
 + 477948 Connections leaked when response contains Connection: close header.

jetty-8.1.17.v20150415 - 15 April 2015
 + 409788 Large POST body causes java.lang.IllegalStateException: SENDING =>
   HEADERS.
 + 433802 check EOF in send1xx
 + 442839 highly fragmented websocket messages can result in corrupt binary
   messages
 + 445953 fixed loop closing stream write
 + 456741 Eof check in flush

jetty-7.6.17.v20150415 - 15 April 2015
 + 409788 Large POST body causes java.lang.IllegalStateException: SENDING =>
   HEADERS.
 + 433802 check EOF in send1xx
 + 442839 highly fragmented websocket messages can result in corrupt binary
   messages
 + 445953 fixed loop closing stream write

jetty-8.1.16.v20140903 - 03 September 2014
 + 409788 Large POST body causes java.lang.IllegalStateException: SENDING =>
   HEADERS.
 + 433689 Evict idle HttpDestinations from client
 + 433802 check EOF in send1xx
 + 438996 Scavenger-Timer in HashSessionManager can die because of
   IllegalStateException from getMaxInactiveInterval
 + 442048 fixed sendRedirect %2F encoding
 + 442839 highly fragmented websocket messages can result in corrupt binary
   messages

jetty-7.6.16.v20140903 - 03 September 2014
 + 409788 Large POST body causes java.lang.IllegalStateException: SENDING =>
   HEADERS.
 + 433802 check EOF in send1xx
 + 442839 highly fragmented websocket messages can result in corrupt binary
   messages

jetty-8.1.15.v20140411 - 11 April 2014
 + 397167 Remote Access documentation is wrong
 + 419799 complete after exceptions thrown from async error pages
 + 420776 complete error pages after startAsync
 + 421197 fix method comment and ensure close synchronized
 + 422137 Added maxQueued to QueuedThreadPool MBean
 + 424180 improve bad message errors
 + 425038 WebSocketClient leaks file handles when exceptions are thrown from
   open()
 + 425551 Memory Leak in SelectConnector$ConnectTimeout.expired.
 + 426658 backport Bug 425930 to jetty-8
 + 427761 allow endpoints to be interrupted
 + 428708 JDBCSessionIdManager when clearing expired sessions failed, jetty
   should still be able to startup
 + 428710 JDBCSession(Id)Manager use 'read committed isolation level'
 + 430968 Use wrapped response with async dispatch
 + 432452 ConnectHandler does not timeout sockets in FIN_WAIT2.

jetty-7.6.15.v20140411 - 11 April 2014
 + 422137 Added maxQueued to QueuedThreadPool MBean
 + 425038 WebSocketClient leaks file handles when exceptions are thrown from
   open()
 + 425551 Memory Leak in SelectConnector$ConnectTimeout.expired.
 + 432452 ConnectHandler does not timeout sockets in FIN_WAIT2.

jetty-8.1.14.v20131031 - 31 October 2013
 + 417772 fixed low resources idle timeout
 + 418636 Name anonymous filter and holders with classname-hashcode
 + 419432 Allow to override the SslContextFactory on a per-destination basis.
 + 420048 DefaultServlet alias checks configured resourceBase
 + 420530 AbstractLoginModule never fails a login

jetty-7.6.14.v20131031 - 31 October 2013
 + 417772 fixed low resources idle timeout
 + 418636 Name anonymous filter and holders with classname-hashcode
 + 419432 Allow to override the SslContextFactory on a per-destination basis.
 + 420048 DefaultServlet alias checks configured resourceBase
 + 420530 AbstractLoginModule never fails a login

jetty-8.1.13.v20130916 - 16 September 2013
 + 412629 PropertyFileLoginModule doesn't cache user configuration file even
   for refreshInterval=0
 + 413484 setAttribute in nosql session management better handles _dirty status
 + 413684 deprecated unsafe alias checkers
 + 414235 RequestLogHandler configured on a context fails to handle forwarded
   requests
 + 414393 StringIndexOutofBoundsException with > 8k multipart content without
   CR or LF
 + 414431 Avoid debug NPE race
 + 414507 Ensure AnnotationParser ignores parent dir hierarchy when checking
   for hidden dirnames
 + 414652 WebSocket's sendMessage() may hang on congested connections.
 + 415192 <jsp-file> maps to JspPropertyGroupServlet instead of JspServlet
 + 415401 Add XmlConfiguration.initializeDefaults that allows to set default
   values for any XmlConfiguration that may be overridden in the config file
 + 416266 HttpServletResponse.encodeURL() encodes on first request when only
   SessionTrackingMode.COOKIE is used
 + 416585 WebInfConfiguration examines webapp classloader first instead of its
   parent when looking for container jars
 + 416787 StringIndexOutOfBounds with a pathMap of ""
 + 416990 JMX names statically unique

jetty-7.6.13.v20130916 - 16 September 2013
 + 412629 PropertyFileLoginModule doesn't cache user configuration file even
   for refreshInterval=0
 + 413484 setAttribute in nosql session management better handles _dirty status
 + 413684 deprecated unsafe alias checkers
 + 414235 RequestLogHandler configured on a context fails to handle forwarded
   requests
 + 414393 StringIndexOutofBoundsException with > 8k multipart content without
   CR or LF
 + 414431 Avoid debug NPE race
 + 414507 Ensure AnnotationParser ignores parent dir hierarchy when checking
   for hidden dirnames
 + 414652 WebSocket's sendMessage() may hang on congested connections.
 + 415192 <jsp-file> maps to JspPropertyGroupServlet instead of JspServlet
 + 415401 Add XmlConfiguration.initializeDefaults that allows to set default
   values for any XmlConfiguration that may be overridden in the config file
 + 416585 WebInfConfiguration examines webapp classloader first instead of its
   parent when looking for container jars
 + 416990 JMX names statically unique

jetty-8.1.12.v20130726 - 26 July 2013
 + 396706 CGI support parameters
 + 397193 MongoSessionManager refresh updates last access time
 + 407342 ReloadedSessionMissingClassTest uses class compiled with jdk7
 + 408529 Etags set in 304 response
 + 408600 set correct jetty.url in all pom files
 + 408642 setContentType from addHeader
 + 408662 In pax-web servlet services requests even if init() has not finished
   running
 + 408806 getParameter returns null on Multipart request if called before
   request.getPart()/getParts()
 + 408909 GzipFilter setting of headers when reset and/or not compressed
 + 409028 Jetty HttpClient does not work with proxy CONNECT method.
 + 409133 Empty <welcome-file> causes StackOverflowError
 + 409436 NPE on context restart using dynamic servlet registration
 + 409449 Ensure servlets, filters and listeners added via dynamic
   registration, annotations or descriptors are cleaned on context restarts
 + 409556 FileInputStream not closed in DirectNIOBuffer
 + 410405 Avoid NPE for requestDispatcher(../)
 + 410630 MongoSessionManager conflicting session update op
 + 410750 NoSQLSessions: implement session context data persistence across
   server restarts
 + 410893 async support defaults to false for spec created servlets and filters
 + 411135 HttpClient may send proxied https requests to the proxy instead of
   the target server.
 + 411216 RequestLogHandler handles async completion
 + 411458 MultiPartFilter getParameterMap doesn't preserve multivalued
   parameters 411459  MultiPartFilter.Wrapper getParameter should use charset
   encoding of part
 + 411755 MultiPartInputStreamParser fails on base64 encoded content
 + 411909 GzipFilter flushbuffer() results in erroneous finish() call
 + 412712 HttpClient does not send the terminal chunk after partial writes.
 + 412750 HttpClient close expired connections fix
 + 413371 Default JSON.Converters for List and Set.
 + 413372 JSON Enum uses name rather than toString()
 + 413684 Trailing slash shows JSP source
 + 413812 Make RateTracker serializable

jetty-7.6.12.v20130726 - 26 July 2013
 + 396706 CGI support parameters
 + 397193 MongoSessionManager refresh updates last access time
 + 407342 ReloadedSessionMissingClassTest uses class compiled with jdk7
 + 408529 Etags set in 304 response
 + 408600 set correct jetty.url in all pom files
 + 408642 setContentType from addHeader
 + 408662 In pax-web servlet services requests even if init() has not finished
   running
 + 408909 GzipFilter setting of headers when reset and/or not compressed
 + 409028 Jetty HttpClient does not work with proxy CONNECT method.
 + 409133 Empty <welcome-file> causes StackOverflowError
 + 409556 FileInputStream not closed in DirectNIOBuffer
 + 410630 MongoSessionManager conflicting session update op
 + 410750 NoSQLSessions: implement session context data persistence across
   server restarts
 + 411135 HttpClient may send proxied https requests to the proxy instead of
   the target server.
 + 411216 RequestLogHandler handles async completion
 + 411458 MultiPartFilter getParameterMap doesn't preserve multivalued
   parameters 411459  MultiPartFilter.Wrapper getParameter should use charset
   encoding of part
 + 411755 MultiPartInputStreamParser fails on base64 encoded content
 + 411909 GzipFilter flushbuffer() results in erroneous finish() call
 + 412712 HttpClient does not send the terminal chunk after partial writes.
 + 412750 HttpClient close expired connections fix
 + 413371 Default JSON.Converters for List and Set.
 + 413372 JSON Enum uses name rather than toString()
 + 413684 Trailing slash shows JSP source
 + 413812 Make RateTracker serializable

jetty-8.1.11.v20130520 - 20 May 2013
 + 402844 STOP.PORT & STOP.KEY behaviour has changed
 + 403281 jetty.sh waits for started or failure before returning
 + 403513 jetty:run goal cannot be executed twice during the maven build
 + 403570 Asynchronous Request Logging
 + 404010 fix cast exception in mongodb session manager
 + 404128 Add Vary headers rather than set them
 + 404283 org.eclipse.jetty.util.Scanner.scanFile() dies with an NPE if
   listFiles() returns null
 + 404325 data constraint redirection does send default port
 + 404517 Close connection if request received after half close
 + 404789 Support IPv6 addresses in DoSFilter white list.
 + 404958 Fixed Resource.newSystemResource striped / handling
 + 405281 allow filemappedbuffers to not be used
 + 405537 NPE in rendering JSP using SPDY and wrapped ServletRequest
 + 406437 Digest Auth supports out of order nc
 + 406618 Jetty startup in OSGi Equinox fails when using option
   jetty.home.bundle=org.eclipse.jetty.osgi.boot
 + 406923 CR line termination
 + 407136 @PreDestroy called after Servlet.destroy()
 + 407173 java.lang.IllegalStateException: null when using JDBCSessionManager
 + 407931 Add toggle for failing on servlet availability
 + 407976 JDBCSessionIdManager potentially leaves server in bad state after
   startup
 + 408077 HashSessionManager leaves file handles open after being stopped
 + 408446 Multipart parsing issue with boundry and charset in ContentType
   header

jetty-8.1.10.v20130312 - 12 March 2013
 + 376273 Early EOF because of SSL Protocol Error on
   https://api-3t.paypal.com/nvp.
 + 381521 allow compress methods to be configured
 + 392129 fixed handling of timeouts after startAsync
 + 394064 ensure that JarFile instances are closed on JarFileResource.release()
 + 398649 ServletContextListener.contextDestroyed() is not called on
   ContextHandler unregistration
 + 399703 made encoding error handling consistent
 + 399799 do not hold lock while calling invalidation listeners
 + 399967 Shutdown hook calls destroy
 + 400040 NullPointerException in HttpGenerator.prepareBuffers
 + 400142 ConcurrentModificationException in JDBC SessionManger
 + 400144 When loading a session fails the JDBCSessionManger produces duplicate
   session IDs
 + 400312 ServletContextListener.contextInitialized() is not called when added
   in ServletContainerInitializer.onStartup
 + 400457 Thread context classloader hierarchy not searched when finding
   webapp's java:comp/env
 + 400859 limit max size of writes from cached content
 + 401211 Remove requirement for jetty-websocket.jar in WEB-INF/lib
 + 401317 Make Safari 5.x websocket support minVersion level error more clear
 + 401382 Prevent parseAvailable from parsing next chunk when previous has not
   been consumed. Handle no content-type in chunked request.
 + 401474 Performance problem in org.eclipse.jetty.annotation.AnnotationParser
 + 401485 zip file closed exception
 + 401531 StringIndexOutOfBoundsException for "/*" <url-pattern> of
   <jsp-property-group> fix for multiple mappings to *.jsp
 + 401908 Enhance DosFilter to allow dynamic configuration of attributes.
 + 402048 org.eclipse.jetty.server.ShutdownMonitor doesn't stop after the jetty
   server is stopped
 + 402485 reseed secure random
 + 402735 jetty.sh to support status which is == check
 + 402833 Test harness for global error page and hide exception message from
   reason string

jetty-7.6.11.v20130520 - 20 May 2013
 + 402844 STOP.PORT & STOP.KEY behaviour has changed
 + 403281 jetty.sh waits for started or failure before returning
 + 403513 jetty:run goal cannot be executed twice during the maven build
 + 403570 Asynchronous Request Logging
 + 404010 fix cast exception in mongodb session manager
 + 404128 Add Vary headers rather than set them
 + 404283 org.eclipse.jetty.util.Scanner.scanFile() dies with an NPE if
   listFiles() returns null
 + 404325 data constraint redirection does send default port
 + 404517 Close connection if request received after half close
 + 404789 Support IPv6 addresses in DoSFilter white list.
 + 404958 Fixed Resource.newSystemResource striped / handling
 + 405281 allow filemappedbuffers to not be used
 + 405537 NPE in rendering JSP using SPDY and wrapped ServletRequest
 + 406437 Digest Auth supports out of order nc
 + 406923 CR line termination
 + 407136 @PreDestroy called after Servlet.destroy()
 + 407173 java.lang.IllegalStateException: null when using JDBCSessionManager
 + 407976 JDBCSessionIdManager potentially leaves server in bad state after
   startup
 + 408077 HashSessionManager leaves file handles open after being stopped
 + 408446 Multipart parsing issue with boundry and charset in ContentType
   header

jetty-7.6.10.v20130312 - 12 March 2013
 + 376273 Early EOF because of SSL Protocol Error on
   https://api-3t.paypal.com/nvp.
 + 381521 allow compress methods to be configured
 + 394064 ensure that JarFile instances are closed on JarFileResource.release()
 + 398649 ServletContextListener.contextDestroyed() is not called on
   ContextHandler unregistration
 + 399703 made encoding error handling consistent
 + 399799 do not hold lock while calling invalidation listeners
 + 399967 Shutdown hook calls destroy
 + 400040 NullPointerException in HttpGenerator.prepareBuffers
 + 400142 ConcurrentModificationException in JDBC SessionManger
 + 400144 When loading a session fails the JDBCSessionManger produces duplicate
   session IDs
 + 400457 Thread context classloader hierarchy not searched when finding
   webapp's java:comp/env
 + 400859 limit max size of writes from cached content
 + 401211 Remove requirement for jetty-websocket.jar in WEB-INF/lib
 + 401317 Make Safari 5.x websocket support minVersion level error more clear
 + 401382 Prevent parseAvailable from parsing next chunk when previous has not
   been consumed. Handle no content-type in chunked request.
 + 401474 Performance problem in org.eclipse.jetty.annotation.AnnotationParser
 + 401531 StringIndexOutOfBoundsException for "/*" <url-pattern> of
   <jsp-property-group> fix for multiple mappings to *.jsp
 + 401908 Enhance DosFilter to allow dynamic configuration of attributes.
 + 402048 org.eclipse.jetty.server.ShutdownMonitor doesn't stop after the jetty
   server is stopped
 + 402485 reseed secure random
 + 402735 jetty.sh to support status which is == check
 + 402833 Test harness for global error page and hide exception message from
   reason string

jetty-8.1.9.v20130131 - 31 January 2013
 + 362226 HttpConnection "wait" call causes thread resource exhaustion
 + 367638 throw exception for excess form keys
 + 381521 Only set Vary header when content could be compressed
 + 382237 support non java JSON classes
 + 391248 fixing localhost checking in statistics servlet
 + 391249 fix for invalid XML node dispatchedTimeMean in statistics servlet
 + 391345 fix missing br tag in statistics servlet
 + 391623 Add option to --stop to wait for target jetty to stop
 + 392417 Prevent Cookie parsing interpreting unicode chars
 + 392492 expect headers only examined for requests>=HTTP/1.1
 + 393075 1xx 204 and 304 ignore all headers suggesting content
 + 393158 java.lang.IllegalStateException when sending an empty InputStream
 + 393220 remove dead code from ServletHandler and log ServletExceptions in
   warn instead of debug
 + 393947 additional tests
 + 393968 fix typo in javadoc
 + 394294 A web-bundle started before jetty-osgi should be deployed as a webapp
   when jetty-osgi starts
 + 394514 Preserve URI parameters in sendRedirect
 + 394541 remove continuation jar from distro, add as dep to test-jetty-webapp
 + 394719 remove regex from classpath matching
 + 394811 Make JAASLoginService log login failures to DEBUG instead of WARN.
   Same for some other exceptions.
 + 394829 Session can not be restored after SessionManager.setIdleSavePeriod
   has saved the session
 + 394839 Allow multipart mime with no boundary
 + 394870 Make enablement of remote access to test webapp configurable in
   override-web.xml
 + 395215 Multipart mime with just LF and no CRLF
 + 395380 add ValidUrlRule to jetty-rewrite
 + 395394 allow logging from boot classloader
 + 396253 FilterRegistration wrong order
 + 396459 Log specific message for empty request body for multipart mime
   requests
 + 396500 HttpClient Exchange takes forever to complete when less content sent
   than Content-Length
 + 396574 add JETTY_HOME as a location for pid to be found
 + 396886 MultiPartFilter strips bad escaping on filename="..."
 + 397110 Accept %uXXXX encodings in URIs
 + 397111 Tolerate empty or excessive whitespace preceeding MultiParts
 + 397112 Requests with byte-range throws NPE if requested file has no mimetype
   (eg no file extension)
 + 397130 maxFormContentSize set in jetty.xml is ignored
 + 397190 improve ValidUrlRule to iterate on codepoints
 + 397321 Wrong condition in default start.config for annotations
 + 397535 Support pluggable alias checking to support symbolic links
 + 398337 UTF-16 percent encoding in UTF-16 form content
 + 399132 check parent dir of session store against file to be removed
 + JETTY-1533 handle URL with no path

jetty-7.6.9.v20130131 - 31 January 2013
 + 362226 HttpConnection "wait" call causes thread resource exhaustion
 + 367638 throw exception for excess form keys
 + 381521 Only set Vary header when content could be compressed
 + 382237 support non java JSON classes
 + 391248 fixing localhost checking in statistics servlet
 + 391249 fix for invalid XML node dispatchedTimeMean in statistics servlet
 + 391345 fix missing br tag in statistics servlet
 + 391623 Add option to --stop to wait for target jetty to stop
 + 392417 Prevent Cookie parsing interpreting unicode chars
 + 392492 expect headers only examined for requests>=HTTP/1.1
 + 393075 1xx 204 and 304 ignore all headers suggesting content
 + 393220 remove dead code from ServletHandler and log ServletExceptions in
   warn instead of debug
 + 393947 additional tests
 + 393968 fix typo in javadoc
 + 394514 Preserve URI parameters in sendRedirect
 + 394541 remove continuation jar from distro, add as dep to test-jetty-webapp
 + 394719 remove regex from classpath matching
 + 394811 Make JAASLoginService log login failures to DEBUG instead of WARN.
   Same for some other exceptions.
 + 394829 Session can not be restored after SessionManager.setIdleSavePeriod
   has saved the session
 + 394839 Allow multipart mime with no boundary
 + 395215 Multipart mime with just LF and no CRLF
 + 395380 add ValidUrlRule to jetty-rewrite
 + 395394 allow logging from boot classloader
 + 396459 Log specific message for empty request body for multipart mime
   requests
 + 396500 HttpClient Exchange takes forever to complete when less content sent
   than Content-Length
 + 396574 add JETTY_HOME as a location for pid to be found
 + 396886 MultiPartFilter strips bad escaping on filename="..."
 + 397110 Accept %uXXXX encodings in URIs
 + 397111 Tolerate empty or excessive whitespace preceeding MultiParts
 + 397112 Requests with byte-range throws NPE if requested file has no mimetype
   (eg no file extension)
 + 397130 maxFormContentSize set in jetty.xml is ignored
 + 397190 improve ValidUrlRule to iterate on codepoints
 + 397321 Wrong condition in default start.config for annotations
 + 397535 Support pluggable alias checking to support symbolic links
 + 398337 UTF-16 percent encoding in UTF-16 form content
 + 399132 check parent dir of session store against file to be removed
 + JETTY-1533 handle URL with no path

jetty-8.1.8.v20121106 - 06 November 2012
 + 371170 MongoSessionManager LastAccessTimeTest fails
 + 388675 Non utf8 encoded query strings not decoded to parameter map using
   queryEncoding
 + 388706 Avoid unnecessary indirection through Charset.name
 + 389390 AnnotationConfiguration is ignored if the metadata-complete attribute
   is present in an override descriptor regardless of the value
 + 389452 if web-fragment metadata-complete==true still scan its related jar if
   there there is a ServletContainerInitializer, ensure webapp restarts work
 + 389686 Fix reference to org.eclipse.jetty.util.log.stderr.LONG system
   property in javadoc for StdErrLog
 + 389956 Bad __context set in WebAppContext.start sequence with respect to ENC
   setup
 + 389965 OPTIONS should allow spaces in comma separated list
 + 390108 Servlet 3.0 API for programmatic login doesn't appear to work
 + 390161 Apply DeferredAuthentication fix to jaspi
 + 390163 Implement ServletRegistration.Dynamic.setServletSecurity
 + 390503 http-method-omission element not being processed
 + 390560 The method AnnotationParser.getAnnotationHandlers(String) always
   returns a empty collection.
 + 391080 Multipart temp files can be left on disk from Request.getPart and
   getParts
 + 391082 No exception if multipart input stream incomplete
 + 391188 Files written with Request.getPart().write(filename) should not be
   auto-deleted
 + 391483 fix bad javadoc example in shutdown handler
 + 391622 Be lenient on RFC6265 restriction on duplicate cookie names in same
   response
 + 391623 Add option to --stop to wait for target jetty to stop
 + 391877 org.eclipse.jetty.webapp.FragmentDescriptor incorrectly reporting
   duplicate others for after ordering
 + 392239 Allow no error-code or exception for error-pages
 + 392525 Add option to --stop-wait to specify timeout
 + 392641 JDBC Sessions not scavenged if expired during downtime
 + 392812 MongoSessionIDManager never purges old sessions
 + 393014 Mongodb purgevalid using query for purgeinvalid
 + 393015 Mongodb purge not rescheduled
 + 393075 Jetty WebSocket client cannot connect to Tomcat WebSocket Server
 + 393218 add xsd=application/xml mime mapping to defaults
 + 393363 Use Locale.ENGLISH for all toUpperCase and toLowerCase calls
 + 393368 min websocket version
 + 393383 delay onClose call until closeOut is done
 + 393494 HashSessionManager can't delete unrestorable sessions on Windows
 + JETTY-1547 Jetty does not honor web.xml
   web-app/jsp-config/jsp-property-group/default-content-type

jetty-7.6.8.v20121106 - 06 November 2012
 + 371170 MongoSessionManager LastAccessTimeTest fails
 + 388675 Non utf8 encoded query strings not decoded to parameter map using
   queryEncoding
 + 389686 Fix reference to org.eclipse.jetty.util.log.stderr.LONG system
   property in javadoc for StdErrLog
 + 389956 Bad __context set in WebAppContext.start sequence with respect to ENC
   setup
 + 389965 OPTIONS should allow spaces in comma separated list
 + 390161 Apply DeferredAuthentication fix to jaspi
 + 390560 The method AnnotationParser.getAnnotationHandlers(String) always
   returns a empty collection.
 + 391483 fix bad javadoc example in shutdown handler
 + 391622 Be lenient on RFC6265 restriction on duplicate cookie names in same
   response
 + 391623 Add option to --stop to wait for target jetty to stop
 + 392239 Allow no error-code or exception for error-pages
 + 392525 Add option to --stop-wait to specify timeout
 + 392641 JDBC Sessions not scavenged if expired during downtime
 + 392812 MongoSessionIDManager never purges old sessions
 + 393014 Mongodb purgevalid using query for purgeinvalid
 + 393015 Mongodb purge not rescheduled
 + 393075 Jetty WebSocket client cannot connect to Tomcat WebSocket Server
 + 393218 add xsd=application/xml mime mapping to defaults
 + 393363 Use Locale.ENGLISH for all toUpperCase and toLowerCase calls
 + 393368 min websocket version
 + 393383 delay onClose call until closeOut is done
 + 393494 HashSessionManager can't delete unrestorable sessions on Windows

jetty-8.1.7.v20120910 - 10 September 2012
 + 388895 Update dependencies for jetty-jndi
 + fix busy logging statement re: sessions

jetty-8.1.6.v20120903 - 03 September 2012
 + 347130 Empty getResourcePaths due to ZipFileClosedException
 + 367591 Support Env variables in XmlConfiguration.
 + 377055 Prevent webapp classloader leaks
 + 379207 backported fixes from jetty-9 to make hierarchy work
 + 379423 Jetty URL Decoding fails for certain international characters
 + 383304 Reset PrintWriter on response recycle
 + 384847 better name
 + 385049 fix issue with pipelined connections when switching protocols
 + 385651 Message 'Address already in use' not specific enough
 + 386010 JspRuntimeContext rewraps System.err
 + 386591 add UnixCrypt note to about.html
 + 386714 used deferred auth for form login and error pages
 + 387896 populate session in SessionAuthentication as a valueBound in addition
   to activation so it is populate when needed
 + 387943 Catch CNFE when no jstl jars are installed
 + 387953 jstl does not work with jetty-7 in osgi
 + 388072 GZipFilter incorrectly gzips when Accept-Encoding: gzip; q=0
 + 388073 null session id from cookie causes NPE fixed
 + 388102 Jetty HttpClient memory leaks when sending larger files
 + 388393 WebAppProvider doesn't work alongside OSGi deployer
 + 388502 handle earlyEOF with 500
 + 388652 Do not flush on handle return if request is suspended
 + JETTY-1501 Setting custom error response message changes page title
 + JETTY-1515 Include cookies on 304 responses from DefaultServlet.
 + JETTY-1527 handle requests with URIs like http://host  (ie no / )
 + JETTY-1529 Ensure new session that has just been authenticated does not get
   renewed
 + JETTY-1532 HTTP headers decoded with platform's default encoding
 + JETTY-1541 fixed different behaviour for single byte writes
 + 385925 make SslContextFactory.setProtocols and
   SslContextFactory.setCipherSuites preserve the order of the given parameters

jetty-8.1.5.v20120716 - 16 June 2012
 + 376717 Balancer Servlet with round robin support, contribution, added
   missing license
 + 379250 Server is added to shutdown hook twice
 + 380866 maxIdleTime set to 0 after session migration
 + 381399 Unable to stop a jetty instance that has not finished starting
 + 381401 Print log warning when stop attempt made with incorrect STOP.KEY
 + 381402 Make ContextHandler take set of protected directories
 + 381521 set Vary:Accept-Encoding header for content that might be compressed
 + 381639 CrossOriginFilter does not support Access-Control-Expose-Headers.
 + 381712 Support all declared servlets that implement
   org.apache.jasper.servlet.JspServlet
 + 381825 leave URI params in forwarded requestURI
 + 381876 Monitor should wait for child to finish before exiting.
 + 382343 Jetty XML support for Map is broken.
 + 383251 500 for SocketExceptions
 + 383881 WebSocketHandler sets request as handled
 + 384254 revert change to writable when not dispatched
 + 384280 Implement preliminary ServletRegistrations
 + 384847 CrossOriginFilter is not working.
 + 384896 JDBCSessionManager fails to load existing sessions on oracle when
   contextPath is /
 + 384980 Jetty client unable to recover from Time outs when connection count
   per address hits max.
 + 385138 add getter for session path and max cookie age that seemed to
   disappear in a merge long ago
 + JETTY-1523 It is imposible to map servlet to "/" using
   WebApplicationInitializer
 + JETTY-1525 Show handle status in response debug message
 + JETTY-1530 refine search control on ldap login module

jetty-8.1.4.v20120524 - 24 May 2012
 + 367608 ignore the aysncrequestreadtest as it is known to fail and is waiting
   for a fix
 + 371853 Support bundleentry: protocol for webapp embedded as directory in
   osgi bundle
 + 373620 Add ch.qos.logback.access.jetty to the Import-Package for
   jetty-osgi-boot-logback bundle
 + 376152 apply context resources recursively
 + 376801 Make JAAS login modules useable without jetty infrastructure
 + 377323 Request#getParts() throws ServletException when it should be throwing
   IllegalStateException
 + 377391 Manifest updates to jetty-osgi-boot-logback
 + 377492 NPE if jsp taglibs bundle not deployed
 + 377550 set charset when content type is set
 + 377587 ConnectHandler write will block on partial write
 + 377610 New session not timed out if an old session is invalidated in scope
   of same request
 + 377709 Support for RequestParameterCallback missing
 + 378242 Re-extract war on restart if incomplete extraction
 + 378273 Remove default Bundle-Localization header
 + 378487 Null out contextPath on Request.recycle
 + 379015 Use factored jetty xml config files for defaults
 + 379046 avoid closing idle connections from selector thread
 + 379089 DefaultServlet ignores its resourceBase and uses context's
   ResourceCollection when listing diretories
 + 379194 ProxyServlet enhancement to enable easy creation of alternative
   HttpClient implementations
 + 379909 FormAuthenticator Rembers only the URL of first Request before
   authentication
 + 380034 last modified times taken from JarEntry for JarFile resources
 + 380212 Clear buffer if parsing fails due to full buffer
 + 380222 JettyPolicyRuntimeTest failure

jetty-8.1.3.v20120416 - 16 April 2012
 + 349110 MultiPartFilter records the content-type in request params
 + 367172 Remove detection for slf4j NOPLogger
 + 372678 Embedded Examples need updates for new LoginService requirement
 + 373269 Make ServletHandler.notFound() method impl do nothing - override to
   send back 404.
 + 373421 address potential race condition related to the nonce queue removing
   the same nonce twice
 + 373952 bind called too frequently on refresh
 + 374018 correctly handle requestperminuted underflow
 + 374152 jetty-all-server MANIFEST contains wrong import:
   javax.servlet.annotation;version="[2.6,3)"
 + 374252 SslConnection.onClose() does not forward to nested connection.
 + 374258 SPDY leaks SSLEngines. Made the test more reliable.
 + 374367 NPE in QueuedThreadPool.dump() with early java6 jvms
 + 374475 Response.sendRedirect does not encode UTF-8 characters properly
 + 374881 Set copyWebInf to false by default
 + 374891 enhancement to how ProxyServlet determines the proxy target
 + 375009 Filter initialization error will throw MultiException
 + 375083 Flow control should take in account window size changes from
   concurrent SETTINGS
 + 375096 If starting a server instance fails in osgi it is cleaned up.
 + 375490 NPE with --help on command line
 + 375509 Stalled stream stalls other streams or session control frames. Now
   using a "death pill" instead of a boolean in order to avoid race conditions
   where DataInfos were read from the queue (but the boolean not updated yet),
   and viceversa.
 + 375594 fixed SSL tests so they are not order dependent
 + 375709 Ensure resolveTempDirectory failure does not deadlock; improve error
   message
 + 375906 Part.getHeader method not case insensitive
 + 375970 HttpServletRequest.getRemoteAddr() returns null when HTTP is over
   SPDY.
 + 376201 HalfClosed state not handled properly. Addendum to restore previous
   behavior, where a closed stream was also half closed.
 + 376324 <max-file-size> is not respected in <multipart-config>
 + JETTY-1495 Ensure dynamic servlet addition does not cause servlets to be
   inited.
 + JETTY-1500 form parameters from multipart request not available via
   request.getParameter
 + JETTY-1504 HttpServletResponseWrapper ignored when using asyncContext?

jetty-8.1.2.v20120308 - 08 March 2012
 + 370387 SafariWebsocketDraft0Test failure during build.
 + 371168 Update ClientCrossContextSessionTest
 + 372093 handle quotes in Require-Bundle manifest string
 + 372457 Big response + slow clients + pipelined requests cause Jetty spinning
   and eventually closing connections. Added a TODO for a method renaming that
   will happen in the next major release (to avoid break implementers).
 + 372487 JDBCSessionManager does not work with Oracle
 + 372806 Command line should accept relative paths for xml config files
 + 373037 jetty.server.Response.setContentLength(int) should not close a Writer
   when length=0
 + 373162 add improved implementation for getParameterMap(), needs a test
   though and the existing setup doesn't seem like it would easily support the
   needed test so need to do that still
 + 373306 Set default user agent extraction pattern for UserAgentFilter
 + 373567 cert validation issue with ocsp and crldp always being enabled when
   validating turned on fixed
 + 373603 NullPointer in WebServletAnnotation
 + JETTY-1409 GzipFilter will double-compress application/x-gzip content
 + JETTY-1489 WebAppProvider attempts to deploy .svn folder
 + JETTY-1494 .

jetty-8.1.1.v20120215 - 15 February 2012
 + 369121 simplified test
 + 370120 jvm arguments added via start.ini and --exec are missing spaces
 + 370137 SslContextFactory does not respect order for
   [included|excluded]Protocols() and [included|excluded]CipherSuites().
 + 370368 resolve stack overflow in mongo db session manager
 + 370386 Remove META-INF from jetty distro
 + 371040 nosqlsession needs to call correct super contructor for new sessions
 + 371041 valid was not being set to new mongo db sessions, and the call to
   mongodb api was wrong in isIdInUse
 + 371162 NPE protection for nested security handlers
 + JETTY-1484 Add option for HashSessionManager to delete session files if it
   can't restore them

jetty-8.1.0.v20120127 - 27 January 2012
 + 368773 allow authentication to be set by non securityHandler handlers
 + 368992 avoid update key while flushing during a write
 + 369216 turned off the shared resource cache
 + 369349 replace quotes with a space escape method

jetty-8.1.0.RC5 - 20 January 2012
 + 359329 Prevent reinvocation of LoginModule.login with jaspi for already
   authed user
 + 368632 Remove superfluous removal of org.apache.catalina.jsp_file
 + 368633 fixed configure.dtd resource mappings
 + 368635 moved lifecycle state reporting from toString to dump
 + 368773 process data constraints without realm
 + 368787 always set token view to new header buffers in httpparser
 + 368821 improved test harness
 + 368920 JettyAwareLogger always formats the arguments.
 + 368948 POM for jetty-jndi references unknown version for javax.activation.
 + 368992 NPE in HttpGenerator.prepareBuffers() test case.
 + JETTY-1475 made output state fields volatile to provide memory barrier for
   non dispatched thread IO

jetty-8.1.0.RC4 - 13 January 2012
 + 365048 jetty Http client does not send proxy authentication when requesting
   a Https-resource through a web-proxy.
 + 366774 removed XSS vulnerbility
 + 367099 Upgrade jetty-websocket for RFC 6455 - Addendum.
 + 367433 added tests to investigate
 + 367435 improved D00 test harness
 + 367485 HttpExchange canceled before response do not release connection.
 + 367502 WebSocket connections should be closed when application context is
   stopped.
 + 367548 jetty-osgi-boot must not import the nested package twice
 + 367591 corrected configuration.xml version to 7.6
 + 367635 Added support for start.d directory
 + 367716 simplified maxIdleTime logic
 + 368035 WebSocketClientFactory does not invoke super.doStop().
 + 368060 do not encode sendRedirect URLs
 + 368112 NPE on <jsp-config><taglib> element parsing web.xml
 + 368113 Support servlet mapping to ""
 + 368114 Protect against non-Strings in System properties for Log
 + 368189 WebSocketClientFactory should not manage external thread pool. 368240
   - Improve AggregateLifeCycle handling of shared lifecycles
 + 368215 Remove debug from jaspi
 + 368240 Better handling of locally created ThreadPool. Forgot to null out
   field.
 + 368291 Change warning to info for NoSuchFieldException on
   BeanELResolver.properties
 + 367638 limit number of form parameters to avoid DOS
 + JETTY-1467 close half closed when idle

jetty-8.1.0.RC2 - 22 December 2011
 + 359329 jetty-jaspi must exports its packages. jetty-plus must import
   javax.security
 + 364638 HttpParser closes if data received while seeking EOF. Tests fixed to
   cope
 + 364921 Made test less time sensitive
 + 364936 use Resource for opening URL streams
 + 365267 NullPointerException in bad Address
 + 365375 ResourceHandler should be a HandlerWrapper
 + 365750 Support WebSocket over SSL, aka wss://
 + 365932 Produce jetty-websocket aggregate jar for android use
 + 365947 Set headers for Auth failure and retry in http-spi
 + 366316 Superfluous printStackTrace on 404
 + 366342 Dont persist DosFilter trackers in http session
 + 366730 pass the time idle to onIdleExpire
 + 367048 test harness for guard on suspended requests
 + 367175 SSL 100% CPU spin in case of blocked write and RST.
 + 367219 WebSocketClient.open() fails when URI uses default ports.
 + 367383 jsp-config element must be returned for
   ServletContext.getJspConfigDescriptor
 + JETTY-1460 suppress PrintWriter exceptions
 + JETTY-1463 websocket D0 parser should return progress even if no fill done
 + JETTY-1465 NPE in ContextHandler.toString

jetty-8.1.0.RC1 - 06 December 2011
 + 360245 The version of the javax.servlet packages to import is 2.6 instead of
   3.0
 + 365370 ServletHandler can fall through to nested handler

jetty-8.1.0.RC0 - 30 November 2011
 + 352565 cookie httponly flag ignored
 + 353285 ServletSecurity annotation ignored
 + 357163 jetty 8 ought to proxy jetty8 javadocs
 + 357209 JSP tag listeners not called
 + 360051 SocketConnectionTest.testServerClosedConnection is excluded.
 + 361135 Allow session cookies to NEVER be marked as secure, even on HTTPS
   requests.
 + 362249 update shell scripts to jetty8
 + 363878 Add ecj compiler to jetty-8 for jsp
 + 364283 can't parse the servlet multipart-config for the web.xml
 + 364430 Support web.xml enabled state for servlets

jetty-7.6.0.RC5 - 20 January 2012
 + 359329 Prevent reinvocation of LoginModule.login with jaspi for already
   authed user
 + 368632 Remove superfluous removal of org.apache.catalina.jsp_file
 + 368633 fixed configure.dtd resource mappings
 + 368635 moved lifecycle state reporting from toString to dump
 + 368773 process data constraints without realm
 + 368787 always set token view to new header buffers in httpparser
 + 368821 improved test harness
 + 368920 JettyAwareLogger always formats the arguments.
 + 368948 POM for jetty-jndi references unknown version for javax.activation.
 + 368992 avoid non-blocking flush when writing to avoid setting !_writable
   without _writeblocked
 + JETTY-1475 made output state fields volatile to provide memory barrier for
   non dispatched thread IO

jetty-7.6.0.RC4 - 13 January 2012
 + 365048 jetty Http client does not send proxy authentication when requesting
   a Https-resource through a web-proxy.
 + 366774 removed XSS vulnerbility
 + 367099 Upgrade jetty-websocket for RFC 6455 - Addendum.
 + 367716 simplified maxIdleTime logic
 + 368035 WebSocketClientFactory does not invoke super.doStop().
 + 368060 do not encode sendRedirect URLs
 + 368114 Protect against non-Strings in System properties for Log
 + 368189 WebSocketClientFactory should not manage external thread pool.
 + 368215 Remove debug from jaspi
 + 368240 Improve AggregateLifeCycle handling of shared lifecycles
 + 368291 Change warning to info for NoSuchFieldException on
   BeanELResolver.properties

jetty-7.6.0.RC3 - 05 January 2012
 + 367433 added tests to investigate
 + 367435 improved D00 test harness
 + 367485 HttpExchange canceled before response do not release connection.
 + 367502 WebSocket connections should be closed when application context is
   stopped.
 + 367591 corrected configuration.xml version to 7.6
 + 367635 Added support for start.d directory
 + 367638 limit number of form parameters to avoid DOS
 + JETTY-1467 close half closed when idle

jetty-7.6.0.RC2 - 22 December 2011
 + 364638 HttpParser closes if data received while seeking EOF. Tests fixed to
   cope
 + 364921 Made test less time sensitive for ssl
 + 364936 use Resource for opening URL streams
 + 365267 NullPointerException in bad Address
 + 365375 ResourceHandler should be a HandlerWrapper
 + 365750 Support WebSocket over SSL, aka wss://
 + 365932 Produce jetty-websocket aggregate jar for android use
 + 365947 Set headers for Auth failure and retry in http-spi
 + 366316 Superfluous printStackTrace on 404
 + 366342 Dont persist DosFilter trackers in http session
 + 366730 pass the time idle to onIdleExpire
 + 367048 test harness for guard on suspended requests
 + 367175 SSL 100% CPU spin in case of blocked write and RST.
 + 367219 WebSocketClient.open() fails when URI uses default ports.
 + JETTY-1460 suppress PrintWriter exceptions
 + JETTY-1463 websocket D0 parser should return progress even if no fill done
 + JETTY-1465 NPE in ContextHandler.toString

jetty-7.6.0.RC1 - 04 December 2011
 + 352565 cookie httponly flag ignored
 + 353285 ServletSecurity annotation ignored
 + 357163 jetty 8 ought to proxy jetty8 javadocs
 + 357209 JSP tag listeners not called
 + 360051 SocketConnectionTest.testServerClosedConnection is excluded.
 + 361135 Allow session cookies to NEVER be marked as secure, even on HTTPS
   requests.
 + 362249 update shell scripts to jetty8
 + 363878 Add ecj compiler to jetty-8 for jsp
 + 364283 can't parse the servlet multipart-config for the web.xml
 + 364430 Support web.xml enabled state for servlets
 + 365370 ServletHandler can fall through to nested handler

jetty-7.6.0.RC0 - 29 November 2011
 + Refactored NIO layer for better half close handling
 + 349110 fixed bypass chunk handling
 + 360546 handle set count exceeding max integer
 + 362111 StdErrLog.isDebugEnabled() returns true too often
 + 362113 Improve Test Coverage of org.eclipse.jetty.util.log classes
 + 362407 setTrustStore(Resource) -> setTrustStoreResource(R)
 + 362447 add setMaxNonceAge() to DigestAuthenticator
 + 362468 NPE at line org.eclipse.jetty.io.BufferUtil.putHexInt
 + 362614 NPE in accepting connection
 + 362626 IllegalStateException thrown when SslContextFactory preconfigured
   with SSLContext
 + 362696 expand virtual host configuration options to ContextHandler and add
   associated test case for new behavior
 + 362742 improved UTF8 exception reason
 + 363124 improved websocket close handling
 + 363381 Throw IllegalStateException if Request uri is null on getServerName
 + 363408 GzipFilter should not attempt to compress HTTP status 204
 + 363488 ShutdownHandler use stopper thread
 + 363718 Setting java.rmi.server.hostname in jetty-jmx.xml
 + 363757 partial fix
 + 363785 StdErrLog must use system-dependent EOL.
 + 363943 ignore null attribute values
 + 363993 EOFException parsing HEAD response in HttpTester
 + 364638 SCEP does idle timestamp checking. New setCheckForIdle method
   controls onIdleExpired callback. 364921 a second onIdleExpired callback will
   result in close rather than a shutdown output.
 + 364657 Support HTTP only cookies from standard API
 + JETTY-1442 add _hostHeader setter for ProxyRule

jetty-8.0.4.v20111024 - 24 October 2011
 + 358263 JDBCSessionIdManager add setDatasource(DataSource) method
 + 358649 Replace existing StdErrLog system properties for DEBUG/IGNORED with
   LEVEL instead.
 + 360836 Accept parameters with bad UTF-8. Use replacement character
 + 360912 CrossOriginFilter does not send Access-Control-Allow-Origin on
   responses. 355103 Make allowCredentials default to true in
   CrossOriginFilter.
 + 360938 Connections closed after a while.
 + 361135 secure cookies for sessions
 + 361319 Log initialization does not catch correct exceptions on all jvms
 + 361325 359292 Allow KeyStore to be set
 + 361456 release timer task on connection failed
 + 361655 ExecutorThreadPool.isLowOnThreads() returns wrong value.
 + JETTY-1444 start threadpool before selector manager

jetty-7.5.4.v20111024 - 24 October 2011
 + 358263 JDBCSessionIdManager add setDatasource(DataSource) method
 + 358649 Replace existing StdErrLog system properties for DEBUG/IGNORED with
   LEVEL instead.
 + 360836 Accept parameters with bad UTF-8. Use replacement character
 + 360912 CrossOriginFilter does not send Access-Control-Allow-Origin on
   responses. 355103 Make allowCredentials default to true in
   CrossOriginFilter.
 + 360938 Connections closed after a while.
 + 361319 Log initialization does not catch correct exceptions on all jvms
 + 361325 359292 Allow KeyStore to be set
 + 361456 release timer task on connection failed
 + 361655 ExecutorThreadPool.isLowOnThreads() returns wrong value.
 + JETTY-1444 start threadpool before selector manager

jetty-8.0.3.v20111011 - 11 October 2011
 + 348978 migrate jetty-http-spi
 + 358649 StdErrLog system properties for package/class logging LEVEL.

jetty-8.0.2.v20111006 - 06 October 2011
 + 336443 add missing comma in DigestAuthenticator string
 + 342161 ScannerTest fails intermittently on Mac OS X
 + 346419 testing HttpClient FDs
 + 353267 Request._parameters initialization bug
 + 353509 jetty-client unit tests are running too long
 + 353627 Basic Auth checks that Basic method has been send
 + 356144 Allow SelectorManager thread priority to be set
 + 356274 Start SSL socket factory in call to open()
 + 357163 jetty 8 ought to proxy jetty8 javadocs
 + 357178 websockets draft 14 support
 + 357188 Send content buffer directly
 + 357209 JSP tag listeners not called
 + 357216 Logging via Log4J does not expand braces in format strings
 + 357240 more half close refinements
 + 357338 remove debug
 + 357672 resolve issue with serializing pojos with mongodb session manager,
   thanks to john simone for the discovery and fix
 + 357959 Include javadoc in distribution
 + 358027 NullPointerException in ResourceHandler with jetty-stylesheet.css
 + 358035 idle time only active if > 0
 + 358147 Add catch for UnknownHostException to fix leaky file descriptor in
   client
 + 358164 Dispatch from servlet to handler
 + 358263 add method for osgi users to register a driver as Class.forName does
   not work for them
 + 358649 StdErrLog system properties for package/class logging LEVEL.
 + 358674 Still allows sslv3 for now
 + 358687 Updated jsp does not scan for system tlds Fixed pattern.
 + 358784 JSP broken on Java 1.5
 + 358925 bit more javadoc on usage
 + 358959 File descriptor leak with UnresolvedAddressException
 + 359309 adjust previous test for servletPath to include pathInfo
 + 359673 updated websocket version handling
 + 359675 Principal != String, fix for issue in property file login manager
 + 360051 SocketConnectionTest.testServerClosedConnection is excluded.
 + 360066 jsps referenced in web.xml <jsp-file> elements do not compile
 + JETTY-1130 Access Sessions from HashSessionIdManager
 + JETTY-1277 Fixed sendRedirect encoding of relative locations
 + JETTY-1322 idle sweeper checks for closed endp
 + JETTY-1377 extra logging for busy selector
 + JETTY-1378 new sys property for the latest jsp-impl to force the use of the
   JDTCompiler when running in OSGi.
 + JETTY-1414 applied to PropertyUserStore
 + JETTY-1415 Start/Stop Server and Client only once in test, code format
 + JETTY-1420 Set Host header for new request in RedirectListener
 + JETTY-1421 Implement RedirectListener.onException,onConnectionFailed
 + JETTY-1423 force connection to be closed returned
 + JETTY-1430 local JNDI contexts don't carry environment
 + JETTY-1434 Add a jsp that exercises jstl.
 + JETTY-1439 space in directory installation path causes classloader problem

jetty-7.5.3.v20111011 - 11 October 2011
 + 348978 migrate jetty-http-spi
 + 358649 StdErrLog system properties for package/class logging LEVEL.

jetty-7.5.2.v20111006 - 06 October 2011
 + 336443 check nonce count is increasing
 + 342161 ScannerTest fails intermittently on Mac OS X
 + 346419 testing HttpClient FDs
 + 353267 Request._parameters initialization bug
 + 353509 jetty-client unit tests are running too long
 + 353627 Basic Auth checks that Basic method has been send
 + 356144 Allow SelectorManager thread priority to be set
 + 356274 Start SSL socket factory in call to open()
 + 357178 websockets draft 14 support
 + 357188 Send content buffer directly
 + 357209 JSP tag listeners not called
 + 357216 Logging via Log4J does not expand braces in format strings
 + 357240 more half close refinements
 + 357338 remove debug
 + 357672 resolve issue with serializing pojos with mongodb session manager,
   thanks to john simone for the discovery and fix
 + 357959 Include javadoc in distribution
 + 358027 NullPointerException in ResourceHandler with jetty-stylesheet.css
 + 358035 idle time only active if > 0
 + 358147 Add catch for UnknownHostException to fix leaky file descriptor in
   client
 + 358164 Dispatch from servlet to handler
 + 358263 add method for osgi users to register a driver as Class.forName does
   not work for them
 + 358649 StdErrLog system properties for package/class logging LEVEL.
 + 358674 Still allows sslv3 for now
 + 358687 Updated jsp does not scan for system tlds Fixed pattern.
 + 358784 JSP broken on Java 1.5
 + 358925 bit more javadoc on usage
 + 358959 File descriptor leak with UnresolvedAddressException
 + 359309 adjust previous test for servletPath to include pathInfo
 + 359673 updated websocket version handling
 + 359675 Principal != String, fix for issue in property file login manager
 + 360051 SocketConnectionTest.testServerClosedConnection is excluded.
 + 360066 jsps referenced in web.xml <jsp-file> elements do not compile
 + JETTY-1130 Access Sessions from HashSessionIdManager
 + JETTY-1277 Fixed sendRedirect encoding of relative locations
 + JETTY-1322 idle sweeper checks for closed endp
 + JETTY-1377 extra logging for busy selector
 + JETTY-1378 new sys property for the latest jsp-impl to force the use of the
   JDTCompiler when running in OSGi.
 + JETTY-1414 applied to PropertyUserStore
 + JETTY-1415 Start/Stop Server and Client only once in test, code format
 + JETTY-1420 Set Host header for new request in RedirectListener
 + JETTY-1421 Implement RedirectListener.onException,onConnectionFailed
 + JETTY-1423 force connection to be closed returned
 + JETTY-1430 local JNDI contexts don't carry environment
 + JETTY-1434 Add a jsp that exercises jstl.
 + JETTY-1439 space in directory installation path causes classloader problem

jetty-8.0.1.v20110908 - 08 September 2011
 + 350634 Added Resource.newResource(File)
 + 356190 fix monodb tests  for changed test api
 + 356428 removed timed waits from test
 + 356693 reduce visibility to webapp of websocket implementations
 + 356695 jetty server jars are provided for websockets
 + 356726 Instead of the sessionDestroyed called sessionCreated after
   invalidate session
 + 356751 Add null protection to ServletContextHandler.doStop
 + 356823 correctly decode close codes.  Send not utf-8 close code.
 + 357058 Acceptor thread blocking

jetty-7.5.1.v20110908 - 08 September 2011
 + 350634 Added Resource.newResource(File)
 + 356190 fix monodb tests  for changed test api
 + 356428 removed timed waits from test
 + 356693 reduce visibility to webapp of websocket implementations
 + 356695 jetty server jars are provided for websockets
 + 356726 Instead of the sessionDestroyed called sessionCreated after
   invalidate session
 + 356751 Add null protection to ServletContextHandler.doStop
 + 356823 correctly decode close codes.  Send not utf-8 close code.
 + 357058 Acceptor thread blocking

jetty-8.0.0.v20110901 - 01 September 2011
 + 352565 cookie httponly flag ignored
 + 353073 better warnings
 + 353285 ServletSecurity annotation ignored
 + 356421 Upgraded websocket to draft 13 support

jetty-7.5.0.v20110901 - 01 September 2011
 + 356421 Upgraded websocket to draft 13 support
 + 353073 better warnings

jetty-7.5.0.RC2 - 30 August 2011
 + 293739 Hide stacks in named log testing. Various other minor log cleanups in
   output.
 + 352188 TestClient correctly processes --host option in jetty-websocket
 + 352222 Moved JmxMonitor functionality from Codehaus
 + 353014 TimeoutExchangeTest run time reduced
 + 353073 deprecated non factory method for websocket clients
 + 353192 Better warning for classes of wrong type
 + 353623 Added new methods to HttpExchange
 + 353624 HttpURI accepts java.net.URI object in constructor
 + 354080 ServletContextHandler allows to replace any subordinate handler when
   restarted
 + 355478 set public to HashedSession, looks like honest mistake and not by
   design to be this way
 + 355854 remove automatic conversion in favor of issuing a warning for
   jetty-web.xml that can't be processed
 + 356128 Moved integration tests from jetty-monitor to test-integration module
 + 356137 Upgrade to jsp implementation version 2.1.3-b10
 + 356144 added SelectorManager.setSelectorPriorityDelta(int)
 + JETTY-1410 handle 1xx in similar fashion to 401s and 302s

jetty-7.5.0.RC1 - 19 August 2011
 + 276670 SLF4J loggers show correct location information
 + 335001 Eliminate expected exceptions from log when running in JBoss
 + 355103 Make allowCredentials default to true in CrossOriginFilter
 + 355162 Allow creating an empty resource collection
 + JETTY-1410 HTTP client handles CONTINUE 100 response correctly
 + JETTY-1414 HashLoginService doesn't refresh realm if specified config
   filename is not an absolute platform specific value

jetty-8.0.0.RC0 - 16 August 2011
 + Merge from jetty-7.4.3
 + Enable annotations by default
 + 352565 cookie httponly flag ignored
 + 353285 ServletSecurity annotation ignored

jetty-8.0.0.M3 - 27 May 2011
 + 324505 Implement API login
 + 335500 request.getParts() throws a NullPointerException
 + 343472 isUserInRole does not prevent subsequent login call.
 + 346180 jsp-2.2 support
 + Updated to jetty-7.4.2.v20110526

jetty-7.5.0.RC0 - 15 August 2011
 + 298502 Handle 200 Connect responses with no content-length
 + 347484 / - > ${/} in some paths in grant codebases
 + 349005 add javadoc detailing the convenience hack of removing leading /'s
 + 351516 Refactored sessions to better support nosql session managers
 + 351576 Do not use deprecated method File.toURL()
 + 352046 Need try/catch around features set in XmlParser
 + 352133 Generally resolve java 1.5isms
 + 352176 xml parsing on startElement should be more flexible on using qName or
   localName
 + 352421 HttpURI paths beginning with '.'
 + 352684 Implemented spinning thread analyzer
 + 352786 GzipFilter fails to pass parameters to GzipResponseWrapper
 + 352999 ExpireTest running too long
 + 353073 WebSocketClient
 + 353095 maven-jetty-plugin: PermGen leak due to javax.el.BeanELResolver
 + 353165 addJars can follow symbolic link jar files
 + 353210 Bundle-Version in o.e.j.o.boot.logback fix
 + 353465 JAASLoginService ignores callbackHandlerClass
 + 353563 HttpDestinationQueueTest too slow
 + 353862 Improve performance of QuotedStringTokenizer.quote()
 + 354014 Content-Length is passed to wrapped response in GZipFilter
 + 354204 Charset encodings property file not used
 + 354397 RewriteRegexRule handles special characters in regex group
 + 354466 Typo in example config of jetty-plus.xml

jetty-7.4.5.v20110725 - 25 July 2011
 + 347484 / - > ${/} in some paths in grant codebases
 + 352133 resolve some 1.5isms
 + 352421 HttpURI paths beginning with '.'
 + 352786 GzipFilter fails to pass parameters to GzipResponseWrapper

jetty-7.4.4.v20110707 - 07 July 2011
 + 308851 Converted all jetty-client module tests to JUnit 4
 + 345268 JDBCSessionManager does not work with maxInactiveInterval = -1
 + 350397 SelectChannelConnector does not shutdown gracefully
 + 350634 Reverted FileResource constructor changes
 + 351039 Forward dispatch should retain locale
 + 351199 HttpServletResponse.encodeURL() wrongly encodes an url without path
   when cookies are disabled
 + JETTY-1153 Default charset/encoding of HTTP POST requests
 + JETTY-1380 Jetty Rewrite example does not work in Hightide

jetty-7.4.3.v20110701 - 01 July 2011
 + 295832 ProxyServlet more extensible and configurable
 + 302566 GZIP handler for embedded Jetty servers
 + 308851 Converted HttpExchangeTest and related tests to JUnit 4
 + 324704 JDBC Session Manager reloading session
 + 332200 Eliminate expected exceptions from log while using
   org.eclipse.jetty.jmx bundle
 + 347468 o.e.j.deploy.binding.GlobalWebappConfigBindingTest fails on Windows
   platform
 + 347617 Dynamically install/update/remove OSGi bundles discovered in the
   contexts folder
 + 347717 start.jar destroys dependent child of --exec
 + 347889 OSGi should follow directive visibility:=reexport for
   META-INF/web-fragments and resources
 + 347898 Close channel on JVM exceptions
 + 348652 jetty.sh starts two unix processes
 + 348935 Close A tag in directory listing
 + 349344 Passing empty query string to UrlEncoded#decodeTo(String, MultiMap,
   String) does not yield an empty map
 + 349738 set buffer sizes for http client in proxy servlet
 + 349870 proxy servlet protect continuation against fast failing exchanges
 + 349896 SCEP supports zero maxIdleTime
 + 349897 draft -09 websockets
 + 349997 MBeanContainer uses weak references
 + 350533 Add "Origin" to the list of allowed headers in CrossOriginFilter
 + 350634 Cleanup FileResource construction
 + 350642 Don't close SCEP during NIOBuffer manipulation
 + JETTY-1342 Recreate selector in change task
 + JETTY-1385 NPE in jetty client's
   HTttpExchange.setRequestContentSource(InputStream)
 + JETTY-1390 RewriteHandler handles encoded URIs

jetty-7.4.2.v20110526
 + 334443 Improve the ability to specify extra class paths using the Jetty
   Maven Plugin
 + 336220 tmp directory is not set if you reload a webapp with
   jetty-maven-plugin
 + 338364 Fixed expires header for set cookies
 + 345729 binding for managing server and system classes globally
 + 345615 Enable SSL Session caching
 + 345763 Source file is updated during the build
 + 345873 Update jetty-ssl.xml to new style
 + 345900 Handle IPv6 with default port
 + 346014 Fixed full HttpGenerator
 + 346124 ServletContext resources paths not resolved correctly when using UNC
   shares
 + 346179 o.e.j.util.ScannerTest fails on MacOS X platform
 + 346181 o.e.j.server.StressTest stalls on MacOS X platform
 + 346998 AbstractLifeCycle.isRunning() returns false if state changes from
   STARTING to STARTED during call
 + 346614 HttpConnection.handle() spins in case of SSL truncation attacks
 + 346764 OrderedGroupBinding deployment binding
 + 347137 Allow SSL renegotiations by default in HttpClient
 + 374174 Consistent mbean names
 + JETTY-1146 Encode jsessionid in sendRedirect
 + JETTY-1342 Recreate selector if wakeup throws JVM bug

jetty-7.4.1.v20110513
 + 288563 remove unsupported and deprecated --secure option
 + 332907 Add context property to ObjectName of JMX MBeans
 + 336056 Ability to override the computation of the ContextHandler to deploy
   the DefaultServlet on the HttpService
 + 340040 Support for a total timeout
 + 343083 Set nested dispatch type and connection
 + 343172 Check package implementor for version
 + 343277 add support for a context white list
 + 343352 make sure that jetty.osgi.boot is activated when a WAB is registered
 + 343482 refactored overlay deployer layout to use WAR layout
 + 343567 HttpClient does not limit the destination's exchange queue
 + 343680 Handle OSGi bundle jars not ending in ".war"
 + 343707 'REQUEST' is printed on console for each incoming HTTP request
 + 343923 flush timeouts applied to outer loop
 + 343936 Session idle calls unbind and remove listeners
 + 344059 Websockets draft-07
 + 344067 Add support for OSGi fragment bundles to add static resources to
   web-bundles
 + 344513 Attempting to set ConfigurationClasses in jetty-web.xml causes NPE
 + 344529 Ability to customize the error handling of the OSGi HttpService
 + 345047 Readded deprecated ScanningAppDeployer#setMonitoredDir
 + 345290 Weak references from SessionIdManager. HashSessionManager cleanup.
 + 345543 Always close endpoint on SSLException
 + 345656 Disambiguate SslContextFactory#validateCerts property
 + 345679 Allow setting an initialized KeyStore as keystore/truststore of
   SslContextFactory
 + 345704 jetty-nested works with forwarded SSL in cloudfoundry
 + JETTY-954 WebAppContext eats any start exceptions instead of stopping the
   server load
 + JETTY-1314 Handle bad URI encodings
 + JETTY-1324 Tested not using CESU-8 instead of UTF-8
 + JETTY-1326 Invoker names not hashCode based
 + JETTY-1343 IllegalArgumentException for bad % encodings
 + JETTY-1347 Updated ServletHander javadoc

jetty-7.4.0.v20110414
 + 342504 Scanner Listener
 + 342700 refine websocket API for anticipated changes
 + JETTY-1362 Set root cause of UnavailableException
 + Various test harness cleanups to avoid random failures

jetty-7.4.0.RC0
 + 324110 Added test harnesses for merging of QueryStrings.
 + 337685 Update websocket API in preparation for draft -07
 + 338627 HashSessionManager.getIdleSavePeriod returns milliseconds instead of
   seconds
 + 338807 Ignore content length in 1xx, 204, 304 responses
 + 338819 Externally control Deployment Manager application lifecycle
 + 339084 Fixed NPE with servlet 3.0 async listener
 + 339150 Validate client certificate when it is used for authentication
 + 339187 In the OSGi manifest of the jetty-all-server aggregate, mark
   javax.annotation as optional
 + 339543 Add configuration options for Certificate Revocation checking
 + 340265 Improve handling of io shutdown in SSL
 + 340621 Added SizedThreadPool interface
 + 340636 HashSessionManager lazy loads all sessions
 + 340838 Update ConnectHandler to perform half closes properly
 + 340878 Integrations should be able to load their own keystores
 + 340920 Dynamically assign RMI registry port for integration testing
 + 340949 Scanner delays file notifications until files are stable
 + 341006 Move inner enums out into separate file
 + 341105 Stack trace is printed for an ignored exception
 + 341145 WebAppContext MBean attribute serverClasses returns empty value
 + 341171 Locking in HttpDestination blocks all requests to the same address
 + 341206 Stop order is wrong in HandlerWrapper
 + 341255 org.eclipse.http usage in AJP/SessionId linkage
 + 341386 Remote close not detected by HttpClient
 + 341394 Remove 'Unavailable' JMX attributes of WebAppContext MBean
 + 341439 Blocking HttpClient does not use soTimeout for timeouts
 + 341561 Exception when adding o.e.j.s.DoSFilter as managed attribute
 + 341692 Fixed deadlock if stopped while starting
 + 341736 Split jetty-nested out of war module
 + 341726 JSONPojoConverter handles characters
 + 341992 Overlayed context deployer
 + 341694 Disable AJP buffer resizing
 + 341850 Protect QTP dump from bad stacks
 + JETTY-1245 Pooled Buffers implementation
 + JETTY-1354 Added jetty-nested
 + Ensure generated fragment names are unique
 + Added extra session removal test

jetty-8.0.0.M2 - 16 November 2010
 + 320073 Reconsile configuration mechanism
 + 321068 JSF2 fails to initialize
 + 324493 Registration init parameter handling null check, setInitParameters
   additive
 + 324505 Request.login method must throw ServletException if it cant login
 + 324872 allow disabling listener restriction from using *Registration
   interfaces
 + 327416 Change meaning of @HandlesTypes in line with latest interpretation by
   JSR315
 + 327489 Change meaning of @MultipartConfig to match servlet spec 3.0
   maintenance release 3.0a
 + 328008 Handle update to Servlet Spec 3 Section 8.2.3.h.ii
 + 330188 Reject web-fragment.xml with same <name> as another already loaded
   one
 + 330208 Support new wording on servlet-mapping and filter-mapping merging
   from servlet3.0a
 + 330292 request.getParts() returns only one part when the name is the same
 + Update to jetty-7.2.1.v20101111

jetty-7.3.1.v20110307 - 07 March 2011
 + 316382 Support a more strict SSL option with certificates
 + 333481 Handle UCS-4 codepoints in decode and encode
 + 335329 Moved blocking timeout handling to outside try catch
 + 336668 policy supports cert validation
 + 336691 Possible wrong length returned by ChannelEndPoint.flush() in case of
   RandomAccessFileBuffer
 + 336781 If xml parser is not validating, turn off external dtd resolution
 + 336793 Tee data filled and flushed from endpoint
 + 337258 Scanner start and end cycle notification
 + 337268 Allow specifying alias of a certificate to be used by SSL connector
 + 337270 Shared Timer for session management
 + 337271 Flush SSL endpoint when dispatch thread held forever
 + 337678 Readded optional async connection mode for HttpClient
 + 337685 Work in progress on draft 6 websockets
 + 337746 Fixed Session deIdle recursion
 + 337784 Improve HashSessionManager for session migrations
 + 337878 Extra tests of security constraints
 + 337896 HttpExchange.timeout does not override HttpClient.timeout
 + 337898 set client HttpConnection max idle time from exchange timeout
 + 338035 Default acceptors 0.25*CPUs and improved selector/acceptor thread
   names.
 + 338068 Leaking ConstraintMappings on redeploy
 + 338092 ProxyServlet leaks memory
 + 338607 Removed managed attributes when context is stopped
 + 338819 Externally control Deployment Manager application lifecycle
 + JETTY-1304 Allow quoted boundaries in Multipart filter
 + JETTY-1317 More elegent handling of bad URIs in requests
 + JETTY-1331 Allow alternate XML configuration processors (eg spring)
 + JETTY-1335 HttpClient's SelectConnector clean-up
 + JETTY-1333 HttpClient _timeout and _soTimeout is messed up
 + JETTY-1337 Workname cannot contain '.'
 + JETTY-1338 Trust default SecureRandom seed

jetty-7.3.0.v20110203 - 03 February 2011
 + JETTY-1259 NullPointerException in JDBCSessionIdManager when invalidating
   session (further update)
 + 296978 standardizing various Testing Util Classes to jetty-test-helper
 + 319178 test failure fix in jetty-util on windows
 + 320457 add SPNEGO support
 + 324505 Implement API login
 + 328872 Multi Jetty xml files not loading if directory is referenced in
   jetty.conf
 + 329746 client option to set just truststore and use strict ssl context
 + 331803 Update XML configuration files to use proper arguments for startup
   command in examples
 + 332179 Fixed formatting of negative dates
 + 332432 Scanner.java now always scanning the canonical form of File
 + 332517 Improved DefaultServlet debug
 + 332703 Cleanup context scope JNDI at stop
 + 332796 Annotations inheritance does not work with jetty7
 + 332799 100% CPU on redeploy session invalidation
 + 332937 Added Destroyable Dumpable interfaces and reworked dependent
   lifecycles, specially of JNDI
 + 333247 fix api compat issue in ConstraintSecurityHandler
 + 333415 wired up HttpInput.available and added test harnesses
 + 333481 Handle UTF-32 codepoints in decode and encode
 + 333608 tlds defined in web.xml are not picked up
 + 333679 Refactored jetty-jmx. Moved mbeans to modules
 + 333717 HttpExchange able to return local address used
 + 333771 System properties are not available inside XML configuration file by
   using the 'property' tag
 + 333875 Monitor public constructor
 + 333892 Improved JVM bug detection
 + 334062 It should be possible to embed in the jetty.home.bundle the ssl
   keystore files
 + 334229 javax-security needs to import the package javax.security.cert in its
   OSGi manifest
 + 334311 fix buffer reuse issue in CachedExchange
 + 335329 Stop SSL spin during handshake and renogotiate
 + 335361 Fixed 'jetty.sh check' to show current PID when JETTY_PID env.
   variable is set
 + 335641 Cleaned up dispatch handling to avoid key.interestOps==0 when
   undispatched
 + 335681 Improve ChannelEndPoint.close() to avoid spinning
 + 335836 Race when updating SelectChannelEndPoint._dispatched

jetty-7.2.2.v20101205 - 05 December 2010
 + JETTY-1308 327109 (re)fixed AJP handling of empty packets
 + 331703 Fixed failing OSGI test TestJettyOSGiBootWithJsp.java on MacOSX
 + 331567 IPAccessHandlerTest failed on MacOS fix
 + 328789 Clean up tmp files from test harnesses
 + 331230 Fixed low thread warnings when acceptors>threadpool
 + 331461 Fixed idle timeout for unflushed HTTP/1.0
 + JETTY-1307 Check that JarFileResource directories end with /
 + 330210 Improve performance of writing large bytes arrays
 + 330208 Support new wording on servlet-mapping and filter-mapping merging
   from servlet3.0a
 + 330188 Reject web-fragment.xml with same <name> as another already loaded
   one
 + 330229 Jetty tries to parse META-INF/*.tld when jsp-api is not on classpath,
   causing DTD entity resoluton to fail
 + 330265 start.jar --stop kills --exec subprocess
 + 330417 Atomic PUT in PutFilter
 + 330419 Reloading webapp duplicates StandardDescriptorProcessor
 + 330686 OSGi: Make org.eclipse.jetty.jsp-2.1 a fragment of
   org.apache.jasper.glassfish
 + 330732 Removed System.err debugging
 + 330764 Command line properties passed to start.jar --exec
 + JETTY-1297 Improved matching of vhosts so that a vhost match has priority

jetty-7.2.1.v20101111 - 11 November 2010
 + 324679 Fixed dedection of write before static content
 + 328199 Ensure blocking connectors always close socket
 + 328205 Improved SelectManager stopping
 + 328306 Serialization of FormAuthentication
 + 328332 Response.getContentType works with setHeader
 + 328523 Fixed overloaded setters in AppProvider
 + 328008 Handle update to Servlet Spec 3 Section 8.2.3.h.ii
 + 328778 Improved javadoc for secure session cookies
 + 328782 allow per connection max idle time to be set
 + 328885 web overrides do not override
 + 328988 Idle saving of session values
 + 329180 Spin check for Selector to stop
 + 329410 Enforce XmlConfiguration properties as Map<String,String>
 + 329602 only clear ServletContext attributes on doStop
 + 329642 Concurrent modification exception in Deployment Manager
 + 329643 Improved deployment of resource collections
 + JETTY-748 Prevent race close of socket by old acceptor threads
 + JETTY-1291 Extract query parameters even if POST content consumed
 + JETTY-1295 Contexts mixed up when hot-deploying on virtual hosts
 + JETTY-1297 Make ServletContext.getContext(String) virtual host aware

jetty-6.1.26 - 10 November 2010
 + JETTY-748 Prevent race close of socket by old acceptor threads
 + JETTY-1239 HTAccessHandler [allow from 127.0.0.1] does not work
 + JETTY-1291 Extract query parameters even if POST content consumed
 + JETTY-1293 Avoid usage of String.split
 + JETTY-1296 Always clear changes list in selectManager

jetty-6.1.26.RC0 - 20 October 2010
 + JETTY-547 Improved usage of shutdownOutput before close.
 + JETTY-912 add per exchange timeout
 + JETTY-1051 offer jetty.skip flag for maven plugin
 + JETTY-1096 exclude maven and plexus classes from jetty plugin
 + JETTY-1248 Infinite loop creating temp MultiPart files
 + JETTY-1264 Idle timer deadlock
 + JETTY-1271 Handle unavailable request
 + JETTY-1278 J2se6 SPI filter handling fix
 + JETTY-1283 Allow JSONPojoConvertorFactory to set fromJSON
 + JETTY-1287 rewrite handler thread safe issue resolved
 + JETTY-1288 info when atypical classloader set to WebAppContext
 + JETTY-1289 MRU cache for filter chains
 + JETTY-1292 close input streams after keystore.load()
 + 325468 Clean work webapp dir before unpack
 + 327109 Fixed AJP handling of empty packets
 + 327562 Implement all X-Forwarded headers in ProxyServlet

jetty-7.2.0.v20101020 - 20 October 2010
 + 289540 added javadoc into distribution
 + 297154 add source distribution artifact
 + 323985 Xmlconfiguration pulls start.jar config properties
 + 324369 Improved handling of multiple versions of
   draft-ietf-hybi-thewebsocketprotocol
 + 326734 Configure Digest maxNonceAge with Security handler init param
 + 327109 Fixed AJP handling of empty packets
 + 327183 Allow better configurability of HttpClient for TLS/SSL
 + 327469 removed needless java6 dependencies
 + 327562 Implement all X-Forwarded headers in ProxyServlet
 + 327601 Multipart Filter handles quoted tokens
 + 327725 Nested ResourceCaches
 + 328199 Ensure blocking connectors always close socket
 + 328205 Improved SelectManager stopping
 + 328273 Added serializable to default user identity
 + JETTY-1288 Info statement when atypical classloader set on WebAppContext
 + JETTY-1289 LRU cache for filter chains

jetty-7.2.0.RC0 - 01 October 2010
 + 314087 Simplified SelectorManager
 + 319334 Concurrent, sharable ResourceCache
 + 319370 WebAppClassLoader.Context
 + 319444 Two nulls are appended to log statements from ContextHanler$Context
 + 320073 Reconsile configuration mechanism
 + 320112 Websocket in aggregate jars
 + 320264 Removed duplicate mime.property entries
 + 320457 Added rfc2045 support to B64Code
 + 321232 BasicAuthenticator ignores bad Authorization header.
 + 321307 HashSessionManager calls passivation listeners.
 + 321730 SelectChannelEndPoint prints to System.err
 + 321735 HttpClient onException called for buffer overflow.
 + 322448 Added jetty-dir.css for directory listings
 + 322575 NPE in HotSwapHandler if old handler null
 + 322683 RewriteHandler thread safety
 + 323196 org.mortbay properties to org.eclipse
 + 323435 MovedContextHandler permanent redirection
 + 323464 IPv6 localhost with no Host header
 + 324110 Merge async dispatch parameters
 + 324158 Durable download or Orbit jars
 + 324260 Jetty-6 continuations handle complete calls
 + 324359 illegal actions on AsyncContext should not change its state.
 + 324360 validate input on getResource since loop logic obscures subclass
   input validation.
 + 324369 Implement draft-ietf-hybi-thewebsocketprotocol-01
 + 324377 Allow dispatch of ServletRequest and ServletResponse
 + 324379 Change content type after getWriter
 + 324501 Fire RequestListener.requestDestroyed in last-to-first order.
 + 324601 Check session expiry on access
 + 324679 Allow filter to write before static content
 + 324811 NPE in Server.dump
 + 324812 restore WebAppContext constructor used by geronimo integration
 + 325072 include to DefaultServlet of missing file throws
   FileNotFoundException
 + 325105 websocket ondisconnect fixed
 + 325128 websocket send during onConnect
 + 325468 Clean work webapp dir before unpack
 + 326612 Handle X-Forwarded-Proto header
 + JETTY-912 added per exchange timeout api
 + JETTY-1063 Plugin problems with spaces in classpath resource references
 + JETTY-1245 Do not use direct buffers with NIO SSL
 + JETTY-1249 Apply max idle time to all connectors
 + JETTY-1250 Parallel start of HandlerCollection
 + JETTY-1256 annotation and jta jars from Orbit
 + JETTY-1259 NullPointerException in JDBCSessionIdManager when invalidating
   session
 + JETTY-1261 errant listener usage in StandardDescriptorProcessor
 + JETTY-1263 JDBCSessionIdManager table creation fails on Oracle
 + JETTY-1265 Reason field option in client response
 + JETTY-1266 Destroy sessions before filters/servlets
 + JETTY-1268 Form Auth saves POST data
 + JETTY-1269 Improve log multithreadedness
 + JETTY-1270 Websocket closed endp protection
 + JETTY-1271 handled unavailable exception
 + JETTY-1279 Make jetty-plus.xml enable plus features for all webapps by
   default
 + JETTY-1281 Create new session after authentication
 + JETTY-1283 JSONPojoConvertorFactory can turn off fromJSON
 + Fix jetty-plus.xml for new configuration names
 + Added ignore to Logger interface
 + Improved debug dump

jetty-7.1.6.v20100715
 + 319519 Warn about duplicate configuration files
 + 319655 Reset HEAD status
 + JETTY-1247 synchronize recylcing of SSL NIO buffers
 + JETTY-1248 fix parsing of bad multiparts
 + JETTY-1249 Apply max idle time to all connectors
 + JETTY-1251 Replace then close selector for JVM bugs

jetty-8.0.0.M1 - 12 July 2010
 + 306350 Ensure jars excluded by ordering are not scanned for annotations
 + JETTY-1224 Change jetty-8 merge rules for fragment descriptors and
   annotations
 + Ensure <absolute-ordering> in web.xml overrides relative <ordering> in
   fragments
 + Ensure empty <absolute-ordering> implies exclusion of all fragments
 + Ensure servlet-api jar class inheritance hierarchy is scanned

jetty-7.1.5.v20100705
 + Update ecj to 3.6 Helios release drop
 + 288194 Add blacklist/whitelist to ProxyServlet and ProxyHandler
 + 296570 EOFException for HttpExchange when HttpClient.stop called.
 + 311550 The WebAppProvider should allow setTempDirectory
 + 316449 Websocket disconnect fix
 + 316584 Exception on startup if temp path has spaces and extractWAR=false
 + 316597 Removed null check and fixed name in Resource#hrefEncodeURI
 + 316970 jetty.sh fails to find JETTY_HOME in standard directories
 + 316973 jetty.sh claims java installation is invalid
 + 316976 removed quotes of JAVA_OPTIONS in jetty.sh
 + 317019 Date HTTP header not sent for HTTP/1.0 requests
 + 317759 Allow roles and constraints to be added after init
 + 317906 OPTIONS correctly handles TRACE
 + 318308 Correct quoting of unicode control characters
 + 318470 unboxing NPE protection in HttpConnection
 + 318551 Optional uncheck Printwriter
 + JETTY-1237 Save local/remote address to be available after close
 + 317007 Unable to run Jetty OSGi when
   -Dosgi.compatibility.bootdelegation=false
 + 316909 CNFE: org.xml.sax.SAXException on org.eclipse.jetty.osgi.boot start
   with jsp fragment
 + 317231 Ability to configure jetty with a fragment bundle that contains
   etc/jetty.xml
 + 319060 Support web-bundles that are not expanded (bundle is zipped)

jetty-6.1.25 - 26 July 2010
 + Jetty-6 is now in maintenance mode.
 + JETTY-1212 Long content lengths
 + JETTY-1214 Avoid ISE when scavenging invalid session
 + JETTY-1223 DefaultServlet: NPE when setting relativeResourceBase and
   resourceBase is not set
 + JETTY-1226 javax.activation needs to be listed in the system classes
 + JETTY-1237 Remember local/remote details of endpoint
 + JETTY-1251 protected against closed selector
 + COMETD-112 if two threads create the same channel, then create events may
   occur after subscribe events
 + 320264 Removed duplicate mime.property entries

jetty-7.1.4.v20100610
 + 298551 SslSocketConnector does not need keystore stream
 + 295715 AbstractSessionManager decoupled from Context
 + 292326 Stop continuations if server is stopped.
 + 292814 Make QoSFilter and DoSFilter JMX manageable
 + 293222 Improve request log to handle/show asynchronous latency
 + 294212 Can not customize session cookie path
 + 301608 Deregister shutdown hooks
 + 302350 org.eclipse.jetty.server.NCSARequestLog is missing JavaDoc
 + 303661 jetty.sh failes if JETTY_HOME is not writeable
 + 304100 Better document JMX setup in jetty-jmx.xml
 + 305300 AsyncContext.start dispatches runnable
 + 314299 Create test harness for JDBCLoginService
 + 314581 Implement the Sec-Websocket handshake
 + 315190 CrossOriginFilter avoid headers not understood by WebSocket
 + 315687 included init script fails to test for JETTY_HOME as empty
 + 315715 Improved Cookie version handling. Server.setMaxCookieVersion
 + 315744 Fixed STOP.PORT and STOP.KEY in start.jar
 + 315748 Removed --fromDaemon from start.jar (replaced with --daemon)
 + 315925 Improved context xml configuration handling
 + 315995 Incorrect package name in system classes list
 + 316119 Fixed maxIdleTime for SocketEndPoint
 + 316254 Implement @DeclareRoles
 + 316334 Breaking change on org.eclipse.jetty.client.HttpExchange
 + 316399 Debug output in MultiPartFilter
 + 316413 Restarting webapp for packed war fails
 + 316557 OSGi HttpService failure due to undeployed context handlers
 + JETTY-547 Delay close after shutdown until request read
 + JETTY-1231 Support context request log handler

jetty-7.1.3.v20100526
 + 296567 HttpClient RedirectListener handles new HttpDestination
 + 297598 JDBCLoginService uses hardcoded credential class
 + 305898 Websocket handles query string in URI
 + 307457 Exchanges are left unhandled when connection is lost
 + 313205 Unable to run test-jdbc-sessions tests
 + 314177 JSTL support is broken
 + 314009 jetty.xml configuration file on command line
 + 314459 support maven3 for builds

jetty-7.1.2.v20100523
 + 308866 Update test suite to JUnit4 - Module jetty-util
 + 312948 Recycle SSL crypto buffers
 + 313196 randomly allocate ports for session test.
 + 313278 Implement octet ranges in IPAccessHandler
 + 313336 secure websockets
 + 314009 updated README.txt
 + Update links to jetty website and wiki on test webapp

jetty-7.1.1.v20100517
 + 302344 Make the list of available contexts if root context is not configured
   optional
 + 304803 Remove TypeUtil Integer and Long caches
 + 306226 HttpClient should allow changing the keystore and truststore type
 + 308857 Update test suite to JUnit4 - Module jetty-jndi
 + 308856 Update test suite to JUnit4 - Module jetty-jmx
 + 308860 Update test suite to JUnit4 - Module jetty-rewrite
 + 308850 Update test suite to JUnit4 - Module jetty-annotations
 + 308853 Update test suite to JUnit4 - Module jetty-deploy
 + 308854 Update test suite to JUnit4 - Module jetty-http
 + 308859 Update test suite to JUnit4 - Module jetty-policy
 + 308858 Update test suite to JUnit4 - Module jetty-plus
 + 308863 Update test suite to JUnit4 - Module jetty-servlet
 + 308855 Update test suite to JUnit4 - Module jetty-io
 + 308862 Update test suite to JUnit4 - Module jetty-server
 + 308867 Update test suite to JUnit4 - Module jetty-webapp
 + 310918 Fixed write blocking for client HttpConnection
 + 312526 Protect shutdown thread initialization during shutdown

jetty-7.1.0 - 05 May 2010
 + 306353 fixed cross context dispatch to root context.
 + 311154 Added deprecated StringBuffer API for backwards compatibility
 + 311554 Protect shutdown thread from Server#doStop
 + 312243 Optimized timeout handling

jetty-7.1.0.RC1 - 05 May 2010
 + 286889 Allow System and Server classes to be set on Server instance and when
   applied to all webapps
 + 291448 SessionManager has isCheckingRemoteSessionIdEncoding
 + 296650 JETTY-1198 reset idle timeout on request body chunks
 + 297104 HTTP CONNECT does not work correct with SSL destinations
 + 306782 Close connection when expected 100 continues is not sent
 + 308848 Update test suite to JUnit4 - Module jetty-ajp
 + 308861 Update test suite to JUnit4 - Module jetty-security
 + 308864 Update test suite to JUnit4 - Module jetty-servlets
 + 308865 Update test suite to JUnit4 - Module jetty-start
 + 308868 Update test suite to JUnit4 - Module jetty-websocket
 + 308869 Update test suite to JUnit4 - Module jetty-xml
 + 309153 Hide extracted WEB-INF/lib when running a non-extracted war
 + 309369 Added WebSocketLoadTest
 + 309686 Fixed response buffers usage
 + 310094 Improved start.jar options handling and configs
 + 310382 NPE protection when WAR is not a file
 + 310562 SslSocketConnector fails to start if excludeCipherSuites is set
 + 310634 Get the localport when opening a server socket.
 + 310703 Update test suite to JUnit4 - Module tests/test-integration
 + 310918 Synchronize content exchange
 + 311154 Use Appendable in preference to StringBuilder/StringBuffer in APIs
 + 311362 Optional org.eclipse.jetty.util.log.stderr.SOURCE
 + JETTY-1030 Improve jetty.sh script
 + JETTY-1142 Replace Set-Cookies with same name

jetty-7.1.0.RC0 - 27 April 2010
 + 294563 Websocket client connection
 + 297104 Improve handling of CONNECT method
 + 306349 ProxyServlet does not work unless deployed at /
 + 307294 Add AbstractLifeCycle.AbstractLifeCycleListener implementation
 + 307847 Fixed combining mime type parameters
 + 307898 Handle large/async websocket messages
 + 308009 ObjectMBean incorrectly casts getTargetException() to Exception
 + 308420 convert jetty-plus.xml to use DeploymentManager
 + 308925 Protect the test webapp from remote access
 + 309466 Removed synchronization from StdErrLog
 + 309765 Added JSP module
 + 310051 _configurationClasses now defaults to null in WebAppContext
 + 310094 Improved start.jar usage and config files
 + 310431 Default ErrorHandler as server Bean
 + 310467 Allow SocketConnector to create generic Connection objects
 + 310603 Make Logger interface consistent
 + 310605 Make a clean room implementation of the JSP logger bridge
 + Add AnnotationConfiguration to jetty-plus.xml
 + Fix jetty-plus.xml reference to addLifeCycle
 + JETTY-1200 SSL NIO Endpoint wraps non NIO buffers
 + JETTY-1202 Use platform default algorithm for SecureRandom
 + Merged 7.0.2.v20100331
 + Add NPE protection to ContainerInitializerConfiguration
 + Temporarily remove jetty-osgi module to clarify jsp version compatibility
 + JETTY-1212 handle long content lengths
 + JETTY-1214 avoid ISE when scavenging invalid session
 + JETTY-903 Stop both caches

jetty-7.0.2.v20100331 - 31 March 2010
 + 297552 Don't call Continuation timeouts from acceptor tick
 + 298236 Additional unit tests for jetty-client
 + 306783 NPE in StdErrLog when Throwable is null
 + 306840 Suppress content-length in requests with no content
 + 306880 Support for UPGRADE in HttpClient
 + 306884 Suspend with timeout <=0 never expires
 + 306782 httpbis interpretation of 100 continues. Body never skipped
 + 307589 updated servlet 3.0 continuations for final API
 + Take excess logging statements out of startup
 + Ensure webapps with no WEB-INF don't scan WEB-INF/lib
 + Allow Configuration array to be set on Server instance for all web apps

jetty-6.1.24 - 21 April 2010
 + JETTY-903 Stop both caches
 + JETTY-1198 reset idle timeout on request body chunks
 + JETTY-1200 SSL NIO Endpoint wraps non NIO buffers
 + JETTY-1211 SetUID loadlibrary name and debug
 + 308925 Protect the test webapp from remote access
 + COMETD-99 ClientImpl logs exceptions in listeners with "debug" level
 + COMETD-100 ClientImpl logs "null" as clientId
 + COMETD-107 Reloading the application with reload extension does not fire
   /meta/connect handlers until long poll timeout expires
 + Upgraded to cometd 1.1.1 client

jetty-6.1.23 - 02 April 2010
 + JSON parses NaN as null
 + Updated JSP to 2.1.v20091210
 + COMETD-28 Improved concurrency usage in Bayeux and channel handling
 + COMETD-46 reset ContentExchange content on resend
 + COMETD-58 Extension.rcv() return null causes NPE in
   AbstractBayeux.PublishHandler.publish
 + COMETD-59 AcknowledgeExtension does not handle null channel in Message
 + COMETD-62 Delay add listeners until after client construction
 + 296569 removeLifeCycleListener() has no effect
 + 292800 ContextDeployer - recursive setting is undone by FilenameFilter
 + 300178 HttpClients opens too many connections that are immediately closed
 + 304658 Inconsistent Expires date format in Set-Cookie headers with maxAge=0
 + 304698 org.eclipse.jetty.http.HttpFields$DateGenerator.formatCookieDate()
   uses wrong (?) date format
 + 306331 Session manager is kept after call to doScope
 + 306840 suppress content-length in requests without content
 + Remove references to old content in HttpClient client tests for www.sun.com
 + JETTY-875 Allow setting of advice field in response to Handshake
 + JETTY-983 Range handling cleanup
 + JETTY-1133 Handle multiple URL ; parameters
 + JETTY-1134 BayeuxClient: Connect msg should be sent as array
 + JETTY-1149 transient should be volatile in AbstractLifeCycle
 + JETTY-1153 System property for UrlEncoded charset
 + JETTY-1155 HttpConnection.close notifies HttpExchange
 + JETTY-1156 SSL blocking close with JVM Bug busy key fix
 + JETTY-1157 Don't hold array passed in write(byte[])
 + JETTY-1158 NPE in StdErrLog when Throwable is null
 + JETTY-1161 An Extension that measures round-trip delay for cometd messages.
 + JETTY-1162 Add support for async/sync message delivery to BayeuxClient
 + JETTY-1163 AJP13 forces 8859-1 encoding
 + JETTY-1168 Don't hold sessionIdManager lock when invalidating sessions
 + JETTY-1170 NPE on client when server-side extension returns null
 + JETTY-1174 Close rather than finish Gzipstreams to avoid JVM leak
 + JETTY-1175 NPE in TimesyncExtension
 + JETTY-1176 NPE in StatisticsExtension if client is null
 + JETTY-1177 Allow error handler to set cacheControl
 + JETTY-1178 Make continuation servlet to log the incoming JSON in case of
   parsing errors
 + JETTY-1180 Extension methods are wrongly called
 + JETTY-1182 COMETD-76 do not lock client while sending messages.
 + JETTY-1183 AcknowledgedMessagesClientExtension does not handle correctly
   message resend when client long polls again
 + JETTY-1186 Better document JMX setup in jetty-jmx.xml
 + JETTY-1188 Null old jobs in QueuedThreadPool
 + JETTY-1191 Limit size of ChannelId cache
 + JETTY-1192 Fixed Digested POST and HttpExchange onRetry
 + JETTY-1193 Exception details are lost in AbstractCometdServlet.getMessages
 + JETTY-1195 Coalesce buffers in ChannelEndPoint.flush()
 + JETTY-1196 Enable TCP_NODELAY by default in client connectors
 + JETTY-1197 SetUID module test fails when using Java 1.6 to build
 + JETTY-1199 FindBugs cleanups
 + JETTY-1205 Memory leak in browser-to-client mapping
 + JETTY-1207 NPE protection in FormAuthenticator
 + JETTY-1202 Use platfrom default algorithm for SecureRandom

jetty-7.0.2.RC0
 + JSON parses NaN as null
 + 290765 Reset input for HttpExchange retry.
 + 292799 WebAppDeployer - start a started context?
 + 292800 ContextDeployer - recursive setting is undone by FilenameFilter
 + 294799 when configuring a webapp, don't look for WEB-INF/jetty6-web.xml
 + 296569 removeLifeCycleListener() has no effect
 + 296765 JMX Connector Server and ShutdownThread
 + 297421 Hide server/system classes from WebAppClassLoader.getResources
 + 297783 Handle HEAD reponses in HttpClient
 + 298144 Unit test for jetty-client connecting to a server that uses Basic
   Auth
 + 298145 Reorganized test harness to separate the HTTP PUT and HTTP GET test
   URLs
 + 298234 Unit test for jetty-client handling different HTTP error codes
 + 298667 DeploymentManager uses ContextProvider and WebAppProvider
 + 299455 Enum support in JSONPojoConvertor
 + 300178 HttpClients opens too many connections that are immediately closed
 + 300733 Jars from lib/ext are not visible for my web application
 + 300933 AbstractConnector uses concurrent objects for stats
 + 301089 Improve statistics available in StatisticsHandler and
   AbstractConnector
 + 302018 Improve statistics available in AbstractSessionHandler
 + 302198 Rename HttpClient authorization classes to Authentication
 + 302244 invalid configuration boolean conversion in FormAuthenticator
 + 302246 redirect loop using form authenticator
 + 302556 CrossOriginFilter does not work correctly when
   Access-Control-Request-Headers header is not present
 + 302669 WebInfConfiguration.unpack() unpacks WEB-INF/* from a
   ResourceCollection, breaking JSP reloading with ResourceCollections
 + 303526 Added include cyphers
 + 304307 Handle ;jsessionid in FROM Auth
 + 304532 Skip some tests on IBM JVMs until resolved
 + 304658 Inconsistent Expires date format in Set-Cookie headers with maxAge=0
 + 304698 org.eclipse.jetty.http.HttpFields$DateGenerator.formatCookieDate()
   uses wrong (?) date format
 + 304781 Reset HttpExchange timeout on slow request content.
 + 304801 SSL connections FULL fix
 + 306330 Flush filter chain cache after Invoker servlet
 + 306331 Session manager is kept after call to doScope
 + JETTY-776 Make new session-tests module to concentrate all reusable session
   clustering test code
 + JETTY-910 Allow request listeners to access session
 + JETTY-983 Range handling cleanup
 + JETTY-1151 JETTY-1098 allow UTF-8 with 0 carry bits
 + JETTY-1153 System property for UrlEncoded charset
 + JETTY-1155 HttpConnection.close notifies HttpExchange
 + JETTY-1156 SSL blocking close with JVM Bug busy key fix
 + JETTY-1157 Don't hold array passed in write(byte[])
 + JETTY-1163 AJP13 forces 8859-1 encoding
 + JETTY-1177 Allow error handler to set cacheControl
 + JETTY-1179 Persistant session tables created on MySQL use wrong datatype
 + JETTY-1184 shrink thread pool even with frequent small jobs
 + JETTY-1133 Handle multiple URL ; parameters
 + JETTY-1174 Close rather than finish Gzipstreams to avoid JVM leak
 + JETTY-1192 Fixed Digested POST
 + JETTY-1199 FindBugs cleanups
 + COMETD-46 reset ContentExchange response content on resend
 + Added IPAccessHandler
 + Updated Servlet3Continuation to final 3.0.20100224
 + 305997 Coalesce buffers in ChannelEndPoint.flush()
 + 306028 Enable TCP_NODELAY by default in client connectors

jetty-8.0.0.M0 - 28 February 2010
 + Updated servlet 3.0 spec 20100224
 + Merged 7.0.1.v20091116
 + Updated to cometd 1.0.1

jetty-7.0.1.v20091125 - 25 November 2009
 + 274251 DefaultServlet supports exact match mode.
 + 288401 HttpExchange.cancel() Method Unimplemented
 + 289027 deobfuscate HttpClient SSL passwords
 + 289265 Test harness for async input
 + 289959 Improved ContextDeployer configuration
 + 289960 start.jar assumes command line args are configs
 + 291019 Fix default DEBUG option; "-D.DEBUG=true" now works
 + 291340 Race condition in onException() notifications
 + 291543 make bin/*.sh scripts executable in distribution
 + 291589 Update jetty-rewrite demo
 + 292642 Fix errors in embedded Jetty examples
 + 292825 Continuations ISE rather than ignore bad transitions
 + 292546 Proactively enforce HttpClient idle timeout
 + 293222 Improved StatisticsHandler for async
 + 293506 Unable to use jconsole with Jetty when running with security manager
 + 293557 Add "jad" mime mapping
 + 294154 Patched jetty-osgi
 + 294224 HttpClient timeout setting has no effect when connecting to host
 + 294345 Support for HTTP/301 + HTTP/302 response codes
 + 294563 Initial websocket implementation
 + JETTY-937 More JVM bug work arounds. Insert pause if all else fails
 + JETTY-983 Send content-length with multipart ranges
 + JETTY-1114 unsynchronised WebAppClassloader.getResource(String)
 + JETTY-1121 Merge Multipart query parameters
 + JETTY-1122 Handle multi-byte utf that causes buffer overflow
 + JETTY-1125 TransparentProxy incorrectly configured for test webapp
 + JETTY-1129 Filter control characters out of StdErrLog
 + JETTY-1135 Handle connection closed before accepted during JVM bug work
   around
 + JETTY-1144 fixed multi-byte character overflow
 + JETTY-1148 Reset partially read request reader.
 + COMETD-34 Support Baeyux MBean
 + Fixed XSS issue in CookieDump demo servlet.
 + Improved start.jar usage text for properties
 + Promoted Jetty Centralized Logging from Sandbox
 + Promoted Jetty WebApp Verifier from Sandbox
 + Refactored continuation test harnessess
 + Fixed client abort asocciation
 + CQ-3581 jetty OSGi contribution
 + Moved centralized logging and verifier back to sandbox
 + CVE-2009-3555 Prevent SSL renegotiate for SSL vulnerability
 + 295421 Cannot reset() a newly created HttpExchange: IllegalStateException 0
   => 0
 + 295562 CrossOriginFilter does not work with default values in Chrome and
   Safari

jetty-7.0.0.v20091005 - 05 October 2009
 + 291340 Race condition in onException() notifications

jetty-6.1.21 - 22 September 2009
 + JETTY-719 Document state machine of jetty http client
 + JETTY-933 State == HEADER in client
 + JETTY-936 Improved servlet matching and optimized
 + JETTY-1038 ChannelId.isParentOf returns the wrong result
 + JETTY-1061 Catch exceptions from cometd listeners
 + JETTY-1072 maven plugin handles context path not as documented
 + JETTY-1080 modified previous fix for windows
 + JETTY-1084 HEAD command not setting content-type in response under certain
   circumstances
 + JETTY-1090 resolve inifinte loop condition for webdav listener
 + JETTY-1092 MultiPartFilter can be pushed into infinite loop
 + JETTY-1093 Request.toString throws exception when size exceeds 4k
 + JETTY-1098 Default form encoding is UTF8
 + JETTY-1099 Improve cookie handling in BayeuxClient
 + JETTY-1100 extend setuid feature to allow setting max open file descriptors
 + JETTY-1102 Wrong usage of deliver() in private chat messages
 + JETTY-1108 SSL EOF detection
 + JETTY-1109 Improper handling of cookies in Terracotta tests
 + JETTY-1112 Response fails if header exceeds buffer size
 + JETTY-1113 IllegalStateException when adding servlet filters
   programmatically
 + JETTY-1114 Unsynchronize webapp classloader getResource
 + 282543 HttpClient SSL buffer size fix
 + 288055 fix jetty-client for failed listener state machine
 + 288153 reset exchange when resending
 + 288182 PUT request fails during retry
 + Fix DefaultServletTest for windows
 + Update Jetty implementation of com.sun.net.httpserver.*
 + Include tmp directory sweeper in build
 + Streamline jetty-jboss build, update sar to QueuedThreadPool

jetty-7.0.0.RC6 - 21 September 2009
 + Fixed XSS issue in CookieDump demo servlet.
 + 289958 StatisticsServlet incorrectly adds StatisticsHandler
 + 289960 start.jar assumes command line args are configs
 + 290081 Eager consume LF after CR
 + 290761 HttpExchange isDone handles intercepted events.
 + JETTY-719 Document state machine of jetty http client
 + JETTY-780 CNFE during startup of webapp with spring-context >= 2.5.1
 + JETTY-936 274251 Improved servlet matching and optimized'
 + JETTY-1080 modify previous fix to work on windows
 + JETTY-1084 HEAD command not setting content-type in response under certain
   circumstances
 + JETTY-1086 Use UncheckedPrintWriter & cleaned up HttpStatus.Code usage
 + JETTY-1090 resolve potential infinite loop with webdav listener
 + JETTY-1092 MultiPartFilter can be pushed into infinite loop
 + JETTY-1093 Request.toString throws exception when size exceeds 4k
 + JETTY-1098 Default form encoding is UTF8
 + JETTY-1101 Updated servlet3 continuation constructor
 + JETTY-1105 Custom error pages aren't working
 + JETTY-1108 SSL EOF detection
 + JETTY-1112 Response fails if header exceeds buffer size
 + JETTY-1113 IllegalStateException when adding servlet filters
   programmatically
 + 280723 Add non blocking statistics handler
 + 282543 HttpClient SSL buffer size fix
 + 283357 org.eclipse.jetty.server.HttpConnectionTest exceptions
 + 288055 jetty-client fails to resolve failed resolution attempts correctly
 + 288153 jetty-client resend doesn't reset exchange
 + 288466 LocalConnector is not thread safe
 + 288514 AbstractConnector does not handle InterruptedExceptions on shutdown
 + 288772 Failure to connect does not set status to EXCEPTED
 + 289146 formalize reload policy functionality
 + 289156 jetty-client: no longer throw runtime exception for bad authn details
 + 288182 PUT request fails during retry
 + 289221 HttpExchange does not timeout when using blocking connector
 + 289285 org.eclipse.jetty.continuation 7.0.0.RC5 imports the
   org.mortbay.util.ajax package
 + 289686 HttpExchange.setStatus() has too coarse synchronization
 + Tweak DefaultServletTest under windows
 + Copy VERSION.txt to distro
 + Remove printlns from jetty-plus

jetty-6.1.20 - 27 August 2009
 + JETTY-838 Don't log and throw
 + JETTY-874 Better error on full header.
 + JETTY-960 Support ldaps
 + JETTY-1046 maven-jetty-jspc-plugin keepSources takes affect only in
   packageRoot
 + JETTY-1057 XSS error page
 + JETTY-1065 Add RedirectRegexRule to provide match/replace/group redirect
   support
 + JETTY-1066 Send 400 error for request URI parse exceptions
 + JETTY-1068 Avoid busy flush of async SSL
 + JETTY-1069 Adjust Bayeux Java client backoff algorithm
 + JETTY-1070 Java Bayeux Client not sending /meta/disconnect on stop
 + JETTY-1074 JMX thread manipulation
 + JETTY-1077 HashSSORealm shares Principals between UserRealms
 + JETTY-1078 Automatic JSON Pojo Conversion
 + JETTY-1079 ResourceCollection.toString() can throw IllegalStateException
 + JETTY-1080 Ignore files that would be extracted outside the destination
   directory when unpacking WARs
 + JETTY-1081 Handle null content type in GzipFilter
 + JETTY-1084 Disable GzipFilter for HEAD requests
 + JETTY-1085 Allow url sessionID if cookie invalid
 + JETTY-1086 Added UncheckedPrintWriter to avoid ignored EOFs
 + JETTY-1087 Chunked SSL non blocking input
 + JETTY-1098 Upgrade jsp to SJSAS-9_1_1-B60F-07_Jan_2009
 + 283513 Check endp.isOpen when blocking read
 + 283818 fixed merge of forward parameters
 + 285006 Fixed NPE in AbstractConnector during shutdown
 + 286535 ContentExchange status code
 + 286911 Clean out cache when recycling HTTP fields
 + COMETD-7 max latency config for lazy messages
 + Added getSubscriptions to cometd client
 + Made unSubscribeAll public on cometd client
 + Removed clearing of queue in unSubscribeAll for cometd client
 + Update test-jndi and test-annotation examples for atomikos 3.5.5
 + Clarified cometd interval timeout and allow per client intervals
 + Update Main.main method to call setWar
 + Added DebugHandler

jetty-7.0.0.RC5 - 27 August 2009
 + 286911 Clean out cache when recycling HTTP fields
 + JETTY-838 Don't log and throw
 + JETTY-874 Better header full warnings
 + JETTY-960 Support for ldaps
 + JETTY-1081 Handle null content type in GzipFilter
 + JETTY-1084 Disable GzipFilter for HEAD requests
 + JETTY-1085 Allow url sessionID if cookie invalid
 + JETTY-1086 Added UncheckedPrintWriter to avoid ignored EOFs
 + JETTY-1087 Chunked SSL non blocking input
 + 287496 Use start.ini always and added --exec
 + 287632 FilterContinuations for blocking jetty6

jetty-6.1.19 - 01 July 2009
 + JETTY-799 shell script for jetty on cygwin
 + JETTY-863 Non blocking stats handler
 + JETTY-937 Further Improvements for sun JVM selector bugs
 + JETTY-970 BayeuxLoadGenerator latency handling
 + JETTY-1011 Grizzly uses queued thread pool
 + JETTY-1028 jetty:run plugin should check for the web.xml from the overlays
   if not found in src/main/webapp/WEB-INF/
 + JETTY-1029 Handle quoted cookie paths
 + JETTY-1031 Handle large pipeline
 + JETTY-1033 jetty-plus compiled with jdk1.5
 + JETTY-1034 Cookie parsing
 + JETTY-1037 reimplemented channel doRemove
 + JETTY-1040 jetty.client.HttpConnection does not handle non IOExceptions
 + JETTY-1042 Avoid cookie reuse on shared connection
 + JETTY-1044 add commons-daemon support as contrib/start-daemon module
 + JETTY-1045 Handle the case where request.PathInfo() should be "/*"
 + JETTY-1046 maven-jetty-jspc-plugin keepSources takes affect only in
   packageRoot
 + JETTY-1047 Cometd client can grow cookie headers
 + JETTY-1048 Default servlet can handle partially filtered large static
   content
 + JETTY-1049 Improved transparent proxy usability
 + JETTY-1054 Avoid double deploys
 + JETTY-1055 Cookie quoting
 + JETTY-1057 Error page stack trace XSS
 + JETTY-1058 Handle trailing / with aliases on
 + JETTY-1062 Don't filter cometd message without data

jetty-7.0.0.RC4 - 18 August 2009
 + 286185 Implement ability for JSON implementation to automatically register
   convertors
 + Added discoverable start options
 + 286535 ContentExchange status code
 + 285891 SessionAuthentication is serializable
 + JETTY-1079 ResourceCollection.toString
 + 279820 Fixed HotSwapHandler
 + JETTY-1080 Ignore files that would be extracted outside the destination
   directory when unpacking WARs
 + JETTY-1057 XSS error page

jetty-7.0.0.RC3 - 07 August 2009
 + 277403 remove system properties
 + JETTY-1074 JMX thread manipulation
 + Improved deferred authentication handling
 + 285697 extract parameters if dispatch has query
 + 282447 concurrent destinations in HttpClient
 + 283172 fix Windows build, broken on directory creation with the
   DefaultServlet
 + 283375 additional error-checking on SSL connector passwords to prevent NPE
 + 283513 Check endp.isOpen when blocking read

jetty-7.0.0.RC2 - 29 June 2009
 + 283844 Webapp / TLD errors are not clear
 + 283375 improved extensibility of SSL connectors
 + 283818 fixed merge of forward parameters
 + backport jetty-8 annotation parsing to jetty-7
 + Disassociate method on IdentityService
 + 284510 Enhance jetty-start for diagnosis and unit testing
 + 284475 update jetty.sh for new OPTIONS syntax
 + Added DebugHandler
 + Added JavaUtilLog for Jetty logging to java.util.logging framework
 + 284981 Implement a cross-origin filter
 + Improved handling of overlays and resourceCollections
 + 285006 fix AbstractConnector NPE during shutdown.

jetty-7.0.0.RC1 - 15 June 2009
 + JETTY-1066 283357 400 response for bad URIs
 + JETTY-1068 Avoid busy flush of async SSL
 + 283344 Startup on windows is broken

jetty-7.0.0.RC0 - 08 June 2009
 + JETTY-967 create standalone build for PKCS12Import at codehaus
 + JETTY-1056 update jetty-ant module for Jetty 7 at codehaus trunk
 + JETTY-1058 Handle trailing / with aliases
 + 280843 Buffer pool uses isHeader
 + 271535 Adding integration tests, and enabling RFC2616 tests
 + 281287 Handle date headers before 1 Jan 1970
 + 282807 Better handling of 100 continues if response committed.

jetty-7.0.0.M4 - 01 June 2009
 + 281059 NPE in QTP with debug on
 + JETTY-799 shell script for jetty on cygwin
 + JETTY-1031 Handle large pipeline
 + JETTY-1034 Cookie parsing
 + JETTY-1042 Prevent cookie leak between shared connection
 + JETTY-1048 Fix for large partially filtered static content
 + JETTY-1049 Improved transparent proxy usability
 + JETTY-1054 Avoid double deploys
 + JETTY-1055 Cookie quoting
 + JETTY-1057 Error page stack trace XSS

jetty-7.0.0.M3 - 20 June 2009
 + fixed race with expired async listeners
 + refactored configuration mechanism
 + added WebAppContext.setConfigurationDiscovered for servlet 3.0 features
 + 274251 Allow dispatch to welcome files that are servlets (configurable)
 + 277403 Cleanup system property usage.
 + 277798 Denial of Service Filter
 + Portable continuations for jetty6 and servlet3
 + Refactored continuations to only support response wrapping
 + Added ContinuationThrowable
 + 276545 Quoted cookie paths
 + 279725 Support 100 and 102 expectations
 + Refactored AbstractBuffers to HttpBuffers for performance
 + Numerous cleanups from static code analysis
 + 280707 client.HttpConnection does not catch and handle non-IOExceptions
 + 281470 Handle the case where request.PathInfo() should be "/*"

jetty-7.0.0.M2 - 18 May 2009
 + JETTY-937 Work around Sun JVM bugs
 + JETTY-941 Linux chkconfig hint
 + JETTY-959 CGI servlet doesn't kill the CGI in case the client disconnects
 + JETTY-980 Fixed ResourceHandler ? handling, and bad URI creation in listings
 + JETTY-996 Make start-stop-daemon optional
 + 273767 Update to use geronimo annotations spec 1.1.1
 + JETTY-1003 java.lang.IllegalArgumentException: timeout can't be negative
 + JETTY-1004 CERT VU#402580 Canonical path handling includes ? in path segment
 + JETTY-1013 MySql Error with JDBCUserRealm
 + JETTY-1014 Enable start-stop-daemon by default on jetty.sh
   (START_STOP_DAEMON=1)
 + JETTY-1015 Reduce BayeuxClient and HttpClient lock contention
 + JETTY-1020 ZipException in org.mortbay.jetty.webapp.TagLibConfiguration
   prevents all contexts from being loaded
 + 275396 Added ScopedHandler to set servlet scope before security handler

jetty-6.1.18 - 16 May 2009
 + JETTY-937 Improved work around sun JVM selector bugs
 + JETTY-1004 CERT VU#402580 Canonical path handling includes ? in path segment
 + JETTY-1008 ContinuationBayeux destroy is called
 + JETTY-1013 MySql Error with JDBCUserRealm
 + JETTY-1014 Enable start-stop-daemon by default on jetty.sh
   (START_STOP_DAEMON=1)
 + JETTY-1015 Reduce BayeuxClient and HttpClient lock contention
 + JETTY-1017 HttpDestination has too coarse locking
 + JETTY-1018 Denial of Service Filter
 + JETTY-1020 ZipException in org.mortbay.jetty.webapp.TagLibConfiguration
   prevents all contexts from being loaded
 + JETTY-1022 Removed several 1.5isms

jetty-5.1.15 - 18 May 2009
 + JETTY-418 synchronized load class
 + JETTY-1004 CERT VU402580 Canonical path handling includes ? in path segment
 + Fixes for CERT438616-CERT237888-CERT21284

jetty-6.1.17 - 30 April 2009
 + JETTY-936 Make optional dispatching to welcome files as servlets
 + JETTY-937 Work around sun JVM selector bugs
 + JETTY-941 Linux chkconfig hint
 + JETTY-957 Reduce hardcoded versions
 + JETTY-980 Security / Directory Listing XSS present
 + JETTY-982 Make test-jaas-webapp run with jetty:run
 + JETTY-983 Default Servlet sets accept-ranges for cached/gzipped content
 + JETTY-988 X-Forwarded-Host has precedence over X-Forwarded-Server
 + JETTY-989 GzipFilter handles addHeader
 + JETTY-990 Async HttpClient connect
 + JETTY-992 URIUtil.encodePath encodes markup characters
 + JETTY-996 Make start-stop-daemon optional
 + JETTY-997 Remove jpackage-utils dependency on rpm install
 + JETTY-985 Allow listeners to implement both interfaces
 + JETTY-1000 Avoided needless 1.5 dependency
 + JETTY-1002 cometd-api to 1.0.beta8
 + JETTY-1003 java.lang.IllegalArgumentException: timeout can't be negative
 + JETTY-1004 CERT VU#402580 Canonical path handling includes ? in path segment
 + JETTY-1006 Resume meta connect on all XD messages

jetty-7.0.0.M1 - 22 April 2009
 + 271258 FORM Authentication dispatch handling avoids caching
 + Initial support for LoginService.logout
 + Removed HTTPConnection specifics from connection dispatching
 + JETTY-695 Handler dump
 + Reworked authentication for deferred authentication
 + Reworked JMX for new layout
 + JETTY-983 DefaultServlet generates accept-ranges for cached/gzip content
 + 273011 JETTY-980 JETTY-992 Security / Directory Listing XSS present
 + 271536 Add support to IO for quietly closing Readers / Writers
 + 273101 Fix DefaultServletTest XSS test case
 + 273153 Test for Nested references in DispatchServlet

jetty-6.1.16 - 01 April 2009
 + JETTY-702 Create "jetty-tasks.xml" for the Ant plugin
 + JETTY-899 Standardize location for configuration files which go into etc
 + JETTY-936 Allow dispatch to welcome files that are servlets
 + JETTY-944 Lazy messages don't prevent long polls waiting
 + JETTY-946 Redeploys with maven jetty plugin of webapps with overlays don't
   work
 + JETTY-947 Exception stops terracotta session scavenger
 + JETTY-948 ConcurrentModificationException in TerracottaSessionManager
   scavenger
 + JETTY-949 Move cometd source to cometd.org project
 + JETTY-953 SSL keystore file input stream is not being closed directly
 + JETTY-956 SslSelectChannelConnector - password should be the default value
   of keyPassword if not specified
 + JETTY-959 CGI servlet doesn't kill the CGI in case the client disconnects
 + JETTY-964 Typo in Jetty 6.1.15 Manifest - Bundle-RequiredExcutionEnvironment
 + JETTY-972 Move cometd code back from cometd.org project (temporarily)
 + JETTY-973 Deliver same message to a collection of cometd Clients

jetty-7.0.0.M0 - 27 March 2009
 + JETTY-496 Support inetd/xinetd through use of System.inheritedChannel()
 + JETTY-540 Merged 3.0 Public Review changes
 + JETTY-567 Delay in initial TLS Handshake With FireFox 3 beta5 and
   SslSelectChannelConnector
 + JETTY-600 Automated tests of WADI integration + upgrade to WADI 2.0
 + JETTY-691 System.getProperty() calls ... wrap them in doPrivileged
 + JETTY-713 Expose additional AbstractConnector methods via MBean
 + JETTY-731 Completed DeliverListener for cometd
 + JETTY-748 RandomAccessFileBuffer for hadoop optimization
 + JETTY-749 Improved ArrayQueue
 + JETTY-765 ensure stop mojo works for all execution phases
 + JETTY-774 Improved caching of mime types with charsets
 + JETTY-775 AbstractSessionTest remove timing related test
 + JETTY-778 handle granular windows timer in lifecycle test
 + JETTY-779 Fixed line feed in request log
 + JETTY-781 Add "mvn jetty:deploy-war" for deploying a pre-assembled war
 + JETTY-782 Implement interval advice for BayeuxClient
 + JETTY-783 Update jetty self-signed certificate
 + JETTY-784 TerracottaSessionManager leaks sessions scavenged in other nodes
 + JETTY-786 Allow DataSourceUserRealm to create tables
 + JETTY-787 Handle MSIE7 mixed encoding
 + JETTY-788 Fix jotm for scoped jndi naming
 + JETTY-790 WaitingContinuations can change mutex if not pending
 + JETTY-792 TerracottaSessionManager does not unlock new session with
   requested id
 + JETTY-793 Fixed DataCache millisecond rounding
 + JETTY-794 WADI integration tests fail intermittently.
 + JETTY-795 NullPointerException in SocketConnector.java
 + JETTY-801 Bring back 2 arg EnvEntry constructor
 + JETTY-802 Modify the default error pages to make association with Jetty
   clearer
 + JETTY-804 HttpClient timeout does not always work
 + JETTY-805 Fix jetty-jaas.xml for new UserRealm package
 + JETTY-806 Timeout related Deadlocks in HTTP Client
 + JETTY-807 HttpTester to handle charsets
 + JETTY-808 cometd client demo run.sh
 + JETTY-809 Need a way to customize WEB-INF/lib file extensions that are added
   to the classpath
 + JETTY-811 Allow configuration of system properties for the maven plugin
   using a file
 + JETTY-813 Simplify NCSARequestLog.java
 + JETTY-814 Add org.eclipse.jetty.client.Address.toString()
 + JETTY-816 Implement reconnect on java bayeux client
 + JETTY-817 Aborted SSL connections may cause jetty to hang with full cpu
 + JETTY-818 Support javax.servlet.request.ssl_session_id
 + JETTY-821 Allow lazy loading of persistent sessions
 + JETTY-822 Commit when autocommit=true causes error with mysql
 + JETTY-823 Extend start.config profiles
 + JETTY-824 Access to inbound byte statistics
 + JETTY-825 URL decoding of spaces (+) fails for encoding not utf8
 + JETTY-830 Add ability to reserve connections on http client
 + JETTY-831 Add ability to stop java bayeux client
 + JETTY-832 More UrlDecoded handling in relation to JETTY-825
 + JETTY-834 Configure DTD does not allow <Map> children
 + JETTY-837 Response headers set via filter are ignored for static resources
 + JETTY-840 add default mime types to *.htc and *.pps
 + JETTY-841 Duplicate messages when sending private message to yourself with
   cometd chat demo
 + JETTY-842 NPE in jetty client when no path component
 + JETTY-843 META-INF/MANIFEST.MF is not present in unpacked webapp
 + JETTY-844 Replace reflection with direct invocation in Slf4jLog
 + JETTY-848 Temporary folder not fully cleanup after stop (via Sweeper)
 + JETTY-854 JNDI scope does not work with applications in a .war
 + JETTY-859 MultiPartFilter ignores the query string parameters
 + JETTY-861 switched buffer pools to ThreadLocal implementation
 + JETTY-862 EncodedHttpURI ignores given encoding in constructor
 + JETTY-866 jetty-client test case fix
 + JETTY-869 NCSARequestLog locale config
 + JETTY-870 NullPointerException in Response when performing redirect to wrong
   relative URL
 + JETTY-871 jetty-client expires() NPE race condition fixed
 + JETTY-876 Added new BlockingArrayQueue and new QueuedThreadPool
 + JETTY-894 Add android .apk to mime types
 + JETTY-897 Remove swing dependency in GzipFilter
 + JETTY-898 Allow jetty debs to start with custom java args provided by users
 + JETTY-899 Standardize location and build process for configuration files
   which go into etc
 + JETTY-890 merge jaspi branch to trunk
 + JETTY-909 Update useragents cache
 + JETTY-917 Change for JETTY-811 breaks systemProperties config parameter in
   maven-jetty-plugin
 + JETTY-922 Fixed NPE on getRemoteHost when socket closed
 + JETTY-923 Client supports attributes
 + JETTY-926 default location for generatedClasses of jspc plugin is incorrect
 + JETTY-939 NPE in AbstractConfiguration.callPreDestroyCallbacks
 + JETTY-938 Deadlock in the TerracottaSessionManager
 + JETTY-946 Redeploys with maven jetty plugin of webapps with overlays don't
   work
 + JETTY-950 Fix double-printing of request URI in request log
 + JETTY-953 SSL keystore file input stream is not being closed directly
 + JETTY-956 SslSelectChannelConnector - password should be the default value
   of keyPassword if not specified
 + moved to org.eclipse packages
 + simplified HandlerContainer API

jetty-6.1.15 - 04 March 2009
 + JETTY-931 Fix issue with jetty-rewrite.xml
 + JETTY-934 fixed stop/start of Bayeux Client
 + JETTY-938 Deadlock in the TerracottaSessionManager
 + JETTY-939 NPE in AbstractConfiguration.callPreDestroyCallbacks
 + JETTY-923 BayeuxClient uses message pools to reduce memory footprint
 + JETTY-924 Improved BayeuxClient disconnect handling
 + JETTY-925 Lazy bayeux messages
 + JETTY-926 default location for generatedClasses of jspc plugin is incorrect

jetty-6.1.15 - 02 March 2009
 + JETTY-923 BayeuxClient uses message pools to reduce memory footprint
 + JETTY-924 Improved BayeuxClient disconnect handling
 + JETTY-925 Lazy bayeux messages
 + JETTY-926 default location for generatedClasses of jspc plugin is incorrect

jetty-6.1.15.rc4 - 19 February 2009
 + JETTY-496 Support inetd/xinetd through use of System.inheritedChannel()
 + JETTY-713 Expose additional AbstractConnector methods via MBean
 + JETTY-749 Improved ack extension
 + JETTY-811 Allow configuration of system properties for the maven plugin
   using a file
 + JETTY-840 add default mime types to *.htc and *.pps
 + JETTY-848 Temporary folder not fully cleanup after stop (via Sweeper)
 + JETTY-872 Handshake handler calls wrong extension callback
 + JETTY-879 Support extra properties in jQuery comet implementation
 + JETTY-802 Modify the default error pages to make association with Jetty
   clearer
 + JETTY-869 NCSARequestLog locale config
 + JETTY-870 NullPointerException in Response when performing redirect to wrong
   relative URL
 + JETTY-878 Removed printStackTrace from WaitingContinuation
 + JETTY-882 ChannelBayeuxListener called too many times
 + JETTY-884 Use hashcode for threadpool ID
 + JETTY-815 Add comet support to jQuery javascript library
 + JETTY-887 Split configuration and handshaking in jquery comet
 + JETTY-888 Fix abort in case of multiple outstanding connections
 + JETTY-894 Add android .apk to mime types
 + JETTY-898 Allow jetty debs to start with custom java args provided by users
 + JETTY-909 Update useragents cache

jetty-6.1.15.rc3 - 28 January 2009
 + JETTY-691 System.getProperty() calls ... wrap them in doPrivileged
 + JETTY-844 Replace reflection with direct invocation in Slf4jLog
 + JETTY-861 switched buffer pools to ThreadLocal implementation
 + JETTY-866 jetty-client test case fix

jetty-6.1.15.rc2 - 23 January 2009
 + adjustment to jetty-client assembly packaging
 + JETTY-567 Delay in initial TLS Handshake With FireFox 3 beta5 and
   SslSelectChannelConnector

jetty-6.1.15.pre0 - 20 January 2009
 + JETTY-600 Automated tests of WADI integration + upgrade to WADI 2.0
 + JETTY-749 Reliable message delivery
 + JETTY-794 WADI integration tests fail intermittently.
 + JETTY-781 Add "mvn jetty:deploy-war" for deploying a pre-assembled war
 + JETTY-795 NullPointerException in SocketConnector.java
 + JETTY-798 Jboss session manager incompatible with LifeCycle.Listener
 + JETTY-801 Bring back 2 arg EnvEntry constructor
 + JETTY-802 Modify the default error pages to make association with Jetty very
   clear
 + JETTY-804 HttpClient timeout does not always work
 + JETTY-806 Timeout related Deadlocks in HTTP Client
 + JETTY-807 HttpTester to handle charsets
 + JETTY-808 cometd client demo run.sh
 + JETTY-809 Need a way to customize WEB-INF/lib file extensions that are added
   to the classpath
 + JETTY-814 Add org.eclipse.jetty.client.Address.toString()
 + JETTY-816 Implement reconnect on java bayeux client
 + JETTY-817 Aborted SSL connections may cause jetty to hang with full cpu
 + JETTY-819 Jetty Plus no more jre 1.4
 + JETTY-821 Allow lazy loading of persistent sessions
 + JETTY-824 Access to inbound byte statistics
 + JETTY-825 URL decoding of spaces (+) fails for encoding not utf8
 + JETTY-827 Externalize servlet api
 + JETTY-830 Add ability to reserve connections on http client
 + JETTY-831 Add ability to stop java bayeux client
 + JETTY-832 More UrlDecoded handling in relation to JETTY-825
 + JETTY-833 Update debian and rpm packages for new jsp-2.1-glassfish jars and
   servlet-api jar
 + JETTY-834 Configure DTD does not allow <Map> children
 + JETTY-837 Response headers set via filter are ignored for static resources
 + JETTY-841 Duplicate messages when sending private message to yourself with
   cometd chat demo
 + JETTY-842 NPE in jetty client when no path component
 + JETTY-843 META-INF/MANIFEST.MF is not present in unpacked webapp
 + JETTY-852 Ensure handshake and connect retried on failure for jquery-cometd
 + JETTY-854 JNDI scope does not work with applications in a .war
 + JETTY-855 jetty-client uber assembly support
 + JETTY-858 ContentExchange provides bytes
 + JETTY-859 MultiPartFilter ignores the query string parameters
 + JETTY-862 EncodedHttpURI ignores given encoding in constructor

jetty-6.1.14 - 14 November 2008
 + JETTY-630 jetty6-plus rpm is missing the jetty6-plus jar
 + JETTY-748 Reduced flushing of large content
 + JETTY-765 ensure stop mojo works for all execution phases
 + JETTY-777 include util5 on the jetty debs
 + JETTY-778 handle granular windows timer in lifecycle test
 + JETTY-779 Fixed line feed in request log
 + JETTY-782 Implement interval advice for BayeuxClient
 + JETTY-783 Update jetty self-signed certificate
 + JETTY-784 TerracottaSessionManager leaks sessions scavenged in other nodes
 + JETTY-787 Handle MSIE7 mixed encoding
 + JETTY-788 Fix jotm for new scoped jndi
 + JETTY-790 WaitingContinuations can change mutex if not pending
 + JETTY-791 Ensure jdk1.4 compatibility for jetty-6
 + JETTY-792 TerracottaSessionManager does not unlock new session with
   requested id
 + JETTY-793 Fixed DataCache millisecond rounding

jetty-6.1.12 - 04 November 2008
 + JETTY-731 Completed DeliverListener for cometd
 + JETTY-772 Increased default threadpool size to 250
 + JETTY-774 Cached text/json content type
 + JETTY-775 fix port of openspaces to jetty-6

jetty-7.0.0.pre5 - 30 October 2008
 + JETTY-766 Fix npe
 + JETTY-767 Fixed SSL Client no progress handshake bug
 + JETTY-768 Remove EnvEntry overloaded constructors
 + JETTY-769 jquery example error
 + JETTY-771 Ensure NamingEntryUtil is jdk1.4 compliant
 + JETTY-772 Increased default threadpool size to 250

jetty-6.1.12.rc5 - 30 October 2008
 + JETTY-703 maxStopTimeMs added to QueuedThreadPool
 + JETTY-762 improved QueuedThreadPool idle death handling
 + JETTY-763 Fixed AJP13 constructor
 + JETTY-766 Ensure SystemProperties set early on jetty-maven-plugin
 + JETTY-767 Fixed SSL Client no progress handshake bug
 + JETTY-768 Remove EnvEntry overloaded constructors
 + JETTY-771 Ensure NamingEntryUtil jdk1.4 compliant

jetty-7.0.0.pre4 - 28 October 2008
 + JETTY-241 Support for web application overlays in rapid application
   development (jetty:run)
 + JETTY-319 improved passing of exception when webapp unavailable
 + JETTY-331 SecureRandom hangs on systems with low entropy (connectors slow to
   start)
 + JETTY-591 No server classes for jetty-web.xml
 + JETTY-604 AbstractSession.setSessionURL
 + JETTY-670 $JETTY_HOME/bin/jetty.sh not worked in Solaris, because of
   /usr/bin/which has no error-code
 + JETTY-676 ResourceHandler doesn't support HTTP HEAD requests
 + JETTY-677 GWT serialization issue
 + JETTY-680 Can't configure the ResourceCollection with maven
 + JETTY-681 JETTY-692 MultiPartFilter is slow for file uploads
 + JETTY-682 Added listeners and queue methods to cometd
 + JETTY-686 LifeCycle.Listener
 + JETTY-687 Issue with servlet-mapping in dynamic servlet invoker
 + JETTY-688 Cookie causes NumberFormatException
 + JETTY-689 processing of non-servlet related annotations
 + JETTY-690 Updated XBean dependencies to XBean version 3.4.3 and Spring
   2.0.5.
 + JETTY-696 jetty.sh restart not working
 + JETTY-698 org.eclipse.resource.JarResource.extract does not close
   JarInputStream jin
 + JETTY-699 Optimized cometd sending of 1 message to many many clients
 + JETTY-700 unit test for unread request data
 + JETTY-703 maxStopTimeMs added to QueuedThreadPool
 + JETTY-708 allow 3 scopes for jndi resources: jvm, server or webapp
 + JETTY-709 Jetty plugin's WebAppConfig configured properties gets overridden
   by AbstractJettyRunMojo even when already set
 + JETTY-710 Worked around poor implementation of File.toURL()
 + JETTY-711 DataSourceUserRealm implementation
 + JETTY-712 HttpClient does not handle request complete after response
   complete
 + JETTY-715 AJP Key size as Integer
 + JETTY-716 Fixed NPE on empty cometd message
 + JETTY-718 during ssl unwrap, return true if some bytes were read, even if
   underflow
 + JETTY-720 fix HttpExchange.waitForStatus
 + JETTY-721 Support wildcard in VirtualHosts configuration
 + JETTY-723 jetty.sh does not check if TMP already is set
 + JETTY-724 better handle EBCDIC default JVM encoding
 + JETTY-728 Improve Terracotta integration and performances
 + JETTY-730 Set SAX parse features to defaults
 + JETTY-731 DeliverListener for cometd
 + JETTY-732 Case Sensitive Basic Authentication Response Header
   Implementations
 + JETTY-733 Expose ssl connectors with xbean
 + JETTY-735 Wrong default jndi name on DataSourceUserRealm
 + JETTY-736 Client Specific cometd advice
 + JETTY-737 refactored jetty.jar into jetty, xml, security, ssl, webapp and
   deploy jars
 + JETTY-738 If jetty.sh finds a pid file is does not check to see if a process
   with that pid is still running
 + JETTY-739 Race in QueuedThreadPool
 + JETTY-741 HttpClient connects slowly due to reverse address lookup by
   InetAddress.getHostName()
 + JETTY-742 Private messages in cometd chat demo
 + JETTY-747 Handle HttpClient exceptions better
 + JETTY-755 Optimized HttpParser and buffers for few busy connections
 + JETTY-757 Unhide JAAS classes
 + JETTY-758 Update JSP to glassfish tag SJSAS-9_1_1-B51-18_Sept_2008
 + JETTY-759 Fixed JSON small negative real numbers
 + JETTY-760 Handle wildcard VirtualHost and normalize hostname in
   ContextHandlerCollection
 + JETTY-762 improved QueuedThreadPool idle death handling
 + JETTY-763 Fixed AJP13 constructor
 + JETTY-766 Ensure SystemProperties set early on jetty-maven-plugin

jetty-6.1.12.rc4 - 21 October 2008
 + JETTY-319 improved passing of exception when webapp unavailable
 + JETTY-729 Backport Terracotta integration to Jetty6.1 branch
 + JETTY-744 Backport of JETTY-741: HttpClient connects slowly due to reverse
   address lookup by InetAddress.getHostName()
 + JETTY-747 Handle exceptions better in HttpClient
 + JETTY-755 Optimized HttpParser and buffers for few busy connections
 + JETTY-758 Update JSP 2.1 to glassfish tag SJSAS-9_1_1-B51-18_Sept_2008
 + JETTY-759 Fixed JSON small negative real numbers
 + JETTY-760 Handle wildcard VirtualHost and normalize hostname in
   ContextHandlerCollection

jetty-6.1.12.rc3 - 10 October 2008
 + JETTY-241 Support for web application overlays in rapid application
   development (jetty:run)
 + JETTY-686 LifeCycle.Listener
 + JETTY-715 AJP key size
 + JETTY-716 NPE for empty cometd message
 + JETTY-718 during ssl unwrap, return true if some bytes were read, even if
   underflow
 + JETTY-720 fix HttpExchange.waitForStatus
 + JETTY-721 Support wildcard in VirtualHosts configuration
 + JETTY-722 jndi related threadlocal not cleared after deploying webapp
 + JETTY-723 jetty.sh does not check if TMP already is set
 + JETTY-725 port JETTY-708 (jndi scoping) to jetty-6
 + JETTY-730 set SAX parser features to defaults
 + JETTY-731 DeliverListener for cometd
 + JETTY-732 Case Sensitive Basic Authentication Response Header
   Implementations
 + JETTY-736 Client Specific cometd advice
 + JETTY-738 If jetty.sh finds a pid file is does not check to see if a process
   with that pid is still running
 + JETTY-739 Race in QueuedThreadPool
 + JETTY-742 Private messages in cometd chat demo

jetty-6.1.12rc2 - 12 September 2008
 + JETTY-282 Support manually-triggered reloading
 + JETTY-331 SecureRandom hangs on systems with low entropy (connectors slow to
   startup)
 + JETTY-591 No server classes for jetty-web.xml
 + JETTY-670 $JETTY_HOME/bin/jetty.sh not worked in Solaris, because of
   /usr/bin/which has no error-code
 + JETTY-671 Configure DTD does not allow <Property> children
 + JETTY-672 Utf8StringBuffer doesn't properly handle null characters (char
   with byte value 0)
 + JETTY-676 ResourceHandler doesn't support HTTP HEAD requests
 + JETTY-677 GWT serialization issue
 + JETTY-680 Can't configure the ResourceCollection with maven
 + JETTY-681 JETTY-692 MultiPartFilter is slow for file uploads
 + JETTY-682 Added listeners and queue methods to cometd
 + JETTY-683 ResourceCollection works for jsp files but does not work for
   static resources under DefaultServlet
 + JETTY-687 Issue with servlet-mapping in dynamic servlet invoker
 + JETTY-688 Cookie causes NumberFormatException
 + JETTY-696 ./jetty.sh restart not working
 + JETTY-698 org.eclipse.resource.JarResource.extract does not close
   JarInputStream jin
 + JETTY-699 Optimize cometd sending of 1 message to many many clients
 + JETTY-709 Jetty plugin's WebAppConfig configured properties gets overridden
   by AbstractJettyRunMojo even when already set
 + JETTY-710 Worked around poor implementation of File.toURL()
 + JETTY-712 HttpClient does not handle request complete after response
   complete

jetty-7.0.0pre3 - 06 August 2008
 + Upgrade jsp 2.1 to SJSAS-9_1_02-B04-11_Apr_2008
 + JETTY-30 Externalize servlet-api to own project
 + JETTY-182 Support setting explicit system classpath for jasper
   Jsr199JavaCompiler
 + JETTY-319 Get unavailable exception and added startWithUnavailable option
 + JETTY-381 JETTY-622 Multiple Web Application Source Directory
 + JETTY-442 Accessors for mimeType on ResourceHandler
 + JETTY-502 forward of an include should hide include attributes
 + JETTY-562 RewriteHandler support for virtual hosts
 + JETTY-563 JETTY-482 OpenRemoteServiceServlet for GWT1.5M2+
 + JETTY-564 Consider optionally importing org.apache.jasper.servlet
 + JETTY-571 SelectChannelConnector throws Exception on close on Windows
 + JETTY-608 Suspend/Resume/Complete request listeners
 + JETTY-621 Improved LazyList javadoc
 + JETTY-626 Null protect reading the dtd resource from classloader
 + JETTY-628 Rewrite rule for rewriting scheme
 + JETTY-629 Don't hold timeout lock during expiry call.
 + JETTY-632 OSGi tags for Jetty client
 + JETTY-633 Default form encoding 8859_1 rather than utf-8
 + JETTY-635 Correctly merge request parameters when doing forward
 + JETTY-636 Separate lifeycle of jsp build
 + JETTY-637 empty date headers throw IllegalArgumentException
 + JETTY-641 JDBC Realm purge cache problem
 + JETTY-642 NPE in LdapLoginModule
 + JETTY-644 LdapLoginModule uses proper filters when searching
 + JETTY-645 Do not provide jetty-util to the webapps
 + JETTY-646 Should set Cache-Control header when sending errors to avoid
   caching
 + JETTY-647 suspended POSTs with binary data do too many resumes
 + JETTY-650 Parse "*" URI for HTTP OPTIONS request
 + JETTY-651 Release resources during destroy
 + JETTY-653 Upgrade jta api specs to more recent version
 + JETTY-654 Allow Cometd Bayeux object to be JMX manageable
 + JETTY-655 Support parsing application/x-www-form-urlencoded parameters via
   http PUT
 + JETTY-656 HttpClient defaults to async mode
 + JETTY-659 ContentExchange and missing headers in HttpClient
 + JETTY-663 AbstractDatabaseLoginModule handle not found UserInfo and userName
 + JETTY-665 Support merging class directories
 + JETTY-666 scanTargetPatterns override the values already being set by
   scanTarget
 + JETTY-667 HttpClient handles chunked content
 + JETTY-669 Http methods other than GET and POST should not have error page
   content
 + JETTY-671 Configure DTD does not allow <Property> children
 + JETTY-672 Utf8StringBuffer doesn't properly handle null characters (char
   with byte value 0)
 + JETTY-675 ServletContext.getRealPath("") returns null instead of returning
   the root dir of the webapp

jetty-6.1.12rc1 - 01 August 2008
 + Upgrade jsp 2.1 to SJSAS-9_1_02-B04-11_Apr_2008
 + JETTY-319 Get unavailable exception and added startWithUnavailable option
 + JETTY-381 JETTY-622 Multiple Web Application Source Directory
 + JETTY-442 Accessors for mimeType on ResourceHandler
 + JETTY-502 forward of an include should hide include attributes
 + JETTY-562 RewriteHandler support for virtual hosts
 + JETTY-563 GWT OpenRemoteServiceServlet GWT1.5M2+
 + JETTY-564 Consider optionally importing org.apache.jasper.servlet
 + JETTY-571 SelectChannelConnector throws Exception on close on Windows
 + JETTY-596 Proxy authorization support in HttpClient
 + JETTY-599 handle buffers consistently handle invalid index for poke
 + JETTY-603 Handle IPv6 in HttpURI
 + JETTY-605 Added optional threadpool to BayeuxService
 + JETTY-606 better writeTo impl for BIO
 + JETTY-607 Add GigaSpaces session clustering
 + JETTY-610 jetty.class.path not being interpreted
 + JETTY-613 website module now generates site-component for jetty-site
 + JETTY-614 scanner allocated hashmap on every scan
 + JETTY-623 ServletContext.getServerInfo() non compliant
 + JETTY-626 Null protect reading the dtd resource from classloader
 + JETTY-628 Rewrite rule for rewriting scheme
 + JETTY-629 Don't hold timeout lock during expiry call.
 + JETTY-632 OSGi tags for Jetty client
 + JETTY-633 Default form encoding 8859_1 rather than utf-8
 + JETTY-635 Correctly merge request parameters when doing forward
 + JETTY-637 empty date headers throw IllegalArgumentException
 + JETTY-641 JDBC Realm purge cache problem
 + JETTY-642 NPE in LdapLoginModule
 + JETTY-644 LdapLoginModule uses proper filters when searching
 + JETTY-646 Should set Cache-Control header when sending errors to avoid
   caching
 + JETTY-647 suspended POSTs with binary data do too many resumes
 + JETTY-650 Parse "*" URI for HTTP OPTIONS request
 + JETTY-651 Release resources during destroy
 + JETTY-654 Allow Cometd Bayeux object to be JMX manageable
 + JETTY-655 Support parsing application/x-www-form-urlencoded parameters via
   http PUT
 + JETTY-656 HttpClient defaults to async mode
 + JETTY-657 Backport jetty-7 sslengine
 + JETTY-658 backport latest HttpClient from jetty-7 to jetty-6
 + JETTY-659 ContentExchange and missing headers in HttpClient
 + JETTY-660 Backported QoSFilter
 + JETTY-663 AbstractDatabaseLoginModule handle not found UserInfo and userName
 + JETTY-665 Support merging class directories
 + JETTY-666 scanTargetPatterns override the values already being set by
   scanTarget
 + JETTY-667 HttpClient handles chunked content
 + JETTY-669 Http methods other than GET and POST should not have error page
   content

jetty-7.0.0pre2 - 30 June 2008
 + JETTY-336 413 error for header buffer full
 + JETTY-425 race in stopping SelectManager
 + JETTY-568 Avoid freeing DirectBuffers. New locking NIO ResourceCache.
 + JETTY-569 Stats for suspending requests
 + JETTY-576 servlet dtds and xsds not being loaded locally
 + JETTY-572 Unique cometd client ID
 + JETTY-578 OSGI Bundle-RequiredExcutionEnvironment set to J2SE-1.5
 + JETTY-579 OSGI resolved management and servlet.resources import error
 + JETTY-580 Fixed SSL shutdown
 + JETTY-581 ContextPath constructor
 + JETTY-582 final ISO_8859_1
 + JETTY-584 handle null contextPath
 + JETTY-587 persist sessions to database
 + JETTY-588 handle Retry in ServletException
 + JETTY-589 Added Statistics Servlet
 + JETTY-590 Digest auth domain for root context
 + JETTY-592 expired timeout callback without synchronization
 + JETTY-595 SessionHandler only deals with base request session
 + JETTY-596 proxy support in HttpClient
 + JETTY-598 Added more reliable cometd message flush option
 + JETTY-599 handle buffers consistently handle invalid index for poke
 + JETTY-603 Handle IPv6 in HttpURI
 + JETTY-605 Added optional threadpool to BayeuxService
 + JETTY-606 better writeTo impl for BIO
 + JETTY-607 Add GigaSpaces session clustering
 + JETTY-609 jetty-client improvements for http conversations
 + JETTY-610 jetty.class.path not being interpreted
 + JETTY-611 make general purpose jar scanning mechanism
 + JETTY-612 scan for web.xml fragments
 + JETTY-613 various distribution related changes
 + JETTY-614 scanner allocates hashmap on every iteration
 + JETTY-615 Replaced CDDL servlet.jar with Apache-2.0 licensed version
 + JETTY-623 ServletContext.getServerInfo() non compliant

jetty-6.1.11 - 06 June 2008
 + JETTY-336 413 error for full header buffer
 + JETTY-425 race in stopping SelectManager
 + JETTY-580 Fixed SSL shutdown
 + JETTY-581 ContextPath constructor
 + JETTY-582 final ISO_8859_1
 + JETTY-584 handle null contextPath
 + JETTY-588 handle Retry in ServletException
 + JETTY-590 Digest auth domain for root context
 + JETTY-592 expired timeout callback without synchronization
 + JETTY-595 SessionHandler only deals with base request session
 + JETTY-596 Proxy support in HttpClient
 + JETTY-598 Added more reliable cometd message flush option

jetty-6.1.10 - 20 May 2008
 + Use QueuedThreadPool as default
 + JETTY-440 allow file name patterns for jsp compilation for jspc plugin
 + JETTY-529 CNFE when deserializing Array from session resolved
 + JETTY-537 JSON handles Locales
 + JETTY-547 Shutdown SocketEndpoint output before close
 + JETTY-550 Reading 0 bytes corrupts ServletInputStream
 + JETTY-551 Upgraded to Wadi 2.0-M10
 + JETTY-556 Encode all URI fragments
 + JETTY-557 Allow ServletContext.setAttribute before start
 + JETTY-558 optional handling of X-Forwarded-For/Host/Server
 + JETTY-566 allow for non-blocking behavior in jetty maven plugin
 + JETTY-572 unique cometd client ID
 + JETTY-579 osgi fixes with management and servlet resources

jetty-7.0.0pre1 - 03 May 2008
 + Allow annotations example to be built regularly, copy to contexts-available
 + Make annotations example consistent with servlet 3.0
 + Refactor JNDI impl to simplify
 + Improved suspend examples
 + address osgi bundling issue relating to build resources
 + JETTY-529 CNFE when deserializing Array from session resolved
 + JETTY-558 optional handling of X-Forwarded-For/Host/Server
 + JETTY-559 ignore unsupported shutdownOutput
 + JETTY-566 allow for non-blocking behavior in jetty maven plugin
 + JETTY-440 allow file name patterns for jsp compilation for jspc plugin

jetty-7.0.0pre0 - 21 April 2008
 + Jetty-6.1.8 Changes
 + Refactor of Continuation towards servlet 3.0 proposal
 + JETTY-282 Support manually-triggered reloading by maven plugin
 + QueuedThreadPool default
 + RetryRequest exception now extends ThreadDeath
 + Added option to dispatch to suspended requests.
 + Delay 100 continues until getInputStream
 + HttpClient supports pipelined request
 + BayeuxClient use a single connection for polling
 + Make javax.servlet.jsp optional osgi import for jetty module
 + Ensure Jotm tx mgr can be found in jetty-env.xml
 + Renamed modules management and naming to jmx and jndi.
 + JETTY-341 100-Continues sent only after getInputStream called.
 + JETTY-386 backout fix and replaced with
   ContextHandler.setCompactPath(boolean)
 + JETTY-399 update OpenRemoteServiceServlet to gwt 1.4
 + JETTY-467 allow URL rewriting to be disabled.
 + JETTY-468 unique holder names for addServletWithMapping
 + JETTY-471 LDAP JAAS Realm
 + JETTY-474 Fixed case sensitivity issue with HttpFields
 + JETTY-475 AJP connector in RPMs
 + JETTY-486 Improved jetty.sh script
 + JETTY-487 Handle empty chunked request
 + JETTY-494 Client side session replication
 + JETTY-519 HttpClient does not recycle closed connection.
 + JETTY-522 Add build profile for macos for setuid
 + JETTY-523 Default servlet uses ServletContext.getResource
 + JETTY-524 Don't synchronize session event listener calls
 + JETTY-525 Fixed decoding for long strings
 + JETTY-526 Fixed MMBean fields on JMX MBeans
 + JETTY-528 Factor our cookie parsing to CookieCutter
 + JETTY-530 Improved JMX MBeanContainer lifecycle
 + JETTY-531 Optional expires on MovedContextHandler
 + JETTY-532 MBean properties for QueuedThreadPool
 + JETTY-535 Fixed Bayeux server side client memory leak
 + JETTY-537 JSON handles Locales
 + JETTY-538 test harness fix for windows
 + JETTY-540 Servlet-3.0 & java5 support (work in progress)
 + JETTY-543 Atomic batch get and put of files.
 + JETTY-545 Rewrite handler
 + JETTY-546 Webapp runner. All in one jar to run a webapps
 + JETTY-547 Shutdown SocketEndpoint output before close
 + JETTY-550 Reading 0 bytes corrupts ServletInputStream
 + JETTY-551 Wadi 2.0-M10
 + JETTY-553 Fixed customize override
 + JETTY-556 Encode all URI fragments
 + JETTY-557 Allow ServletContext.setAttribute before start
 + JETTY-560 Allow decoupling of jndi names in web.xml

jetty-6.1.9 - 26 March 2008
 + Make javax.servlet.jsp optional osgi import for jetty module
 + Ensure Jotm tx mgr can be found in jetty-env.xml
 + JETTY-399 update OpenRemoteServiceServlet to gwt 1.4
 + JETTY-471 LDAP JAAS Realm
 + JETTY-475 AJP connector in RPMs
 + JETTY-482 update to JETTY-399
 + JETTY-519 HttpClient does not recycle closed connection.
 + JETTY-522 Add build profile for macos for setuid
 + JETTY-525 Fixed decoding for long strings
 + JETTY-526 Fixed MMBean fields on JMX MBeans
 + JETTY-532 MBean properties for QueuedThreadPool
 + JETTY-535 Fixed Bayeux server side client memory leak
 + JETTY-538 test harness fix for windows
 + JETTY-541 Cometd per client timeouts

jetty-6.1.8 - 28 February 2008
 + Added QueuedThreadPool
 + Optimized QuotedStringTokenizer.quote()
 + further Optimizations and improvements of Cometd
 + Optimizations and improvements of Cometd, more pooled objects
 + Improved Cometd timeout handling
 + Added BayeuxService
 + Cookie support in BayeuxClient
 + Improved Bayeux API
 + add removeHandler(Handler) method to HandlerContainer interface
 + Added JSON.Convertor and non static JSON instances
 + Long cache for JSON
 + Fixed JSON negative numbers
 + JSON unquotes /
 + Add "mvn jetty:stop"
 + allow sessions to be periodically persisted to disk
 + grizzly fixed for posts
 + Remove duplicate commons-logging jars and include sslengine in jboss sar
 + Allow code ranges on ErrorPageErrorHandler
 + AJP handles bad mod_jk methods
 + JETTY-350 log ssl errors on SslSocketConnector
 + JETTY-417 JETTY_LOGS environment variable not queried by jetty.sh
 + JETTY-433 ContextDeployer constructor fails unnecessarily when using a
   security manager if jetty.home not set
 + JETTY-434 ContextDeployer scanning of sub-directories should be optional
 + JETTY-481 Handle empty Bayeux response
 + JETTY-489 Improve doco on the jetty.port property for plugin
 + JETTY-490 Fixed JSONEnumConvertor
 + JETTY-491 opendocument mime types
 + JETTY-492 Null pointer in HashSSORealm
 + JETTY-493 JSON handles BigDecimals
 + JETTY-498 Improved cookie parsing
 + JETTY-507 Fixed encoding from JETTY-388 and test case
 + JETTY-508 Extensible cometd handlers
 + JETTY-509 Fixed JSONP transport for changing callback names
 + JETTY-511 jetty.sh mishandled JETTY_HOME when launched from a relative path
 + JETTY-512 add slf4j as optional to manifest
 + JETTY-513 Terracotta session replication does not work when the initial page
   on each server does not set any attributes
 + JETTY-515 Timer is missing scavenging Task in HashSessionManager

jetty-6.1.7 - 22 December 2007
 + Added BayeuxService
 + Added JSON.Convertor and non static JSON instances
 + Add "mvn jetty:stop"
 + allow sessions to be periodically persisted to disk
 + Cookie support in BayeuxClient
 + grizzly fixed for posts
 + jetty-6.1 branch created from 6.1.6 and r593 of jetty-contrib trunk
 + Optimizations and improvements of Cometd, more pooled objects
 + Update java5 patch
 + JETTY-386 CERT-553235 backout fix and replaced with
   ContextHandler.setCompactPath(boolean)
 + JETTY-467 allow URL rewriting to be disabled.
 + JETTY-468 unique holder names for addServletWithMapping
 + JETTY-474 Fixed case sensitivity issue with HttpFields
 + JETTY-486 Improved jetty.sh script
 + JETTY-487 Handle empty chunked request

jetty-6.1.6 - 18 November 2007
 + rudimentary debian packaging
 + updated grizzly connector to 1.6.1
 + JETTY-455 Optional cometd id
 + JETTY-459 Unable to deploy from Eclipse into the root context
 + JETTY-461 fixed cometd unknown channel
 + JETTY-464 typo in ErrorHandler
 + JETTY-465 System.exit() in constructor exception for MultiPartOutputStream

jetty-6.1.6rc1 - 05 November 2007
 + Upgrade jsp 2.1 to SJSAS-9_1-B58G-FCS-08_Sept_2007
 + Housekeeping on poms
 + CERT VU#38616 handle single quotes in cookie names.
 + Improved JSON parsing from Readers
 + Moved some impl classes from jsp-api-2.1 to jsp-2.1
 + Added configuration file for capturing stderr and stdout
 + Updated for dojo 1.0(rc) cometd
 + Give bayeux timer name
 + Give Terracotta session scavenger a name
 + Jetty Eclipse Plugin 1.0.1: force copy of context file on redeploy
 + JETTY-388 Handle utf-16 and other multibyte non-utf-8 form content.
 + JETTY-409 String params that denote files changed to File
 + JETTY-438 handle trailing . in vhosts
 + JETTY-439 Fixed 100 continues clash with Connection:close
 + JETTY-451 Concurrent modification of session during invalidate
 + JETTY-443 windows bug causes Acceptor thread to die
 + JETTY-445 removed test code
 + JETTY-448 added setReuseAddress on AbstractConnector
 + JETTY-450 Bad request for response sent to server
 + JETTY-452 CERT VU#237888 Dump Servlet - prevent cross site scripting
 + JETTY-453 updated Wadi to 2.0-M7
 + JETTY-454 handle exceptions with themselves as root cause
 + JETTY-456 allow null keystore for osX
 + JETTY-457 AJP certificate chains

jetty-6.1.6rc0 - 03 October 2007
 + Added jetty.lib system property to start.config
 + AJP13 Fix on chunked post
 + Fix cached header optimization for extra characters
 + SetUID option to support setgid
 + Make mx4j used only if runtime uses jdk<1.5
 + Moved Grizzly to contrib
 + Give deployment file Scanner threads a unique name
 + Fix Host header for async client
 + Fix typo in async client onResponsetHeader method name
 + Tweak OSGi manifests to remove unneeded imports
 + Allow scan interval to be set after Scanner started
 + Add jetty.host system property
 + Allow properties files on the XmlConfiguration command line.
 + Prevent infinite loop on stopping with temp dir
 + Ensure session is completed only when leaving context.
 + Update terracotta to 2.4.1 and exclude ssl classes
 + Update jasper2.1 to tag SJSAS-9_1-B58C-FCS-22_Aug_2007
 + Removal of unneeded dependencies from management, maven-plugin, naming &
   plus poms
 + Adding setUsername,setGroupname to setuid and mavenizing native build
 + UTF-8 for bayeux client
 + CVE-2007-5615 Added protection for response splitting with bad headers.
 + Cached user agents strings in the /org/mortbay/jetty/useragents resource
 + Make default time format for RequestLog match NCSA default
 + Use terracotta repo for build; make jetty a terracotta module
 + Fix patch for java5 to include cometd module
 + Added ConcatServlet to combine javascript and css
 + Add ability to persist sessions with HashSessionManager
 + Avoid FULL exception in window between blockForOutput and remote close
 + Added JPackage RPM support
 + Added JSON.Convertable
 + Updated README, test index.html file and jetty-plus.xml file
 + JETTY-259 SystemRoot set for windows CGI
 + JETTY-311 avoid json keywords
 + JETTY-376 allow anything but CRLF in reason string
 + JETTY-398 Allow same WADI Dispatcher to be used across multiple web-app
   contexts
 + JETTY-400 consume CGI stderr
 + JETTY-402 keep HashUserRealm in sync with file
 + JETTY-403 Allow long content length for range requests
 + JETTY-404 WebAppDeployer sometimes deploys duplicate webapp
 + JETTY-405 Default date formate for reqest log
 + JETTY-407 AJP handles unknown content length
 + JETTY-413 Make rolloveroutputstream timer daemon
 + JETTY-422 Allow <Property> values to be null in config files
 + JETTY-423 Ensure javax.servlet.forward parameters are latched on first
   forward
 + JETTY-425 Handle duplicate stop calls better
 + JETTY-430 improved cometd logging
 + JETTY-431 HttpClient soTimeout

jetty-6.1.5 - 19 July 2007
 + Upgrade to Jasper 2.1 tag SJSAS-9_1-B50G-BETA3-27_June_2007
 + Fixed GzipFilter for dispatchers
 + Fixed reset of reason
 + JETTY-392 updated LikeJettyXml example

jetty-6.1.5rc0 - 15 July 0200
 + update terracotta session clustering to terracotta 2.4
 + SetUID option to only open connectors before setUID.
 + Protect SslSelectChannelConnector from exceptions during close
 + Improved Request log configuration options
 + Added GzipFilter and UserAgentFilter
 + make OSGi manifests for jetty jars
 + update terracotta configs for tc 2.4 stable1
 + remove call to open connectors in jetty.xml
 + update links on website
 + make jetty plus example webapps use ContextDeployer
 + Dispatch SslEngine expiry (non atomic)
 + Make SLF4JLog impl public, add mbean descriptors
 + SPR-3682 - dont hide forward attr in include.
 + Upgrade to Jasper 2.1 tag SJSAS-9_1-B50G-BETA3-27_June_2007
 + JETTY-253 Improved graceful shutdown
 + JETTY-373 Stop all dependent lifecycles
 + JETTY-374 HttpTesters handles large requests/responses
 + JETTY-375 IllegalStateException when committed.
 + JETTY-376 allow spaces in reason string
 + JETTY-377 allow sessions to be wrapped with
   AbstractSesssionManager.SessionIf
 + JETTY-378 handle JVMs with non ISO/UTF default encodings
 + JETTY-380 handle pipelines of more than 4 requests!
 + JETTY-385 EncodeURL for new sessions from dispatch
 + JETTY-386 Allow // in file resources

jetty-6.1.4 - 15 June 2007
 + fixed early open() call in NIO connectors
 + JETTY-370 ensure maxIdleTime<=0 means connections never expire
 + JETTY-371 Fixed chunked HEAD response
 + JETTY-372 make test for cookie caching more rigorous

jetty-6.1.4rc1 - 10 June 2007
 + Work around IBM JVM socket close issue
 + moved documentation for jetty and jspc maven plugins to wiki
 + async client improvements
 + fixed handling of large streamed files
 + Fixed synchronization conflict SslSelectChannel and SelectChannel
 + Optional static content cache
 + JETTY-310 better exception when no filter file for cometd servlet
 + JETTY-323 handle htaccess without a user realm
 + JETTY-346 add wildcard support to extra scan targets for maven plugin
 + JETTY-355 extensible SslSelectChannelConnector
 + JETTY-357 cleaned up ssl buffering
 + JETTY-360 allow connectors, userRealms to be added from a <jettyConfig> for
   maven plugin
 + JETTY-361 prevent url encoding of dir listings for non-link text
 + JETTY-362 More object locks
 + JETTY-365 make needClientAuth work on SslSelectChannelConnector
 + JETTY-366 JETTY-368 Improved bayeux disconnect

jetty-6.1.4rc0 - 01 June 2007
 + Reorganized import of contrib modules
 + Unified JMX configuration
 + Updated slf4j version to 1.3.1
 + Updated junit to 3.8.2
 + Allow XmlConfiguration properties to be configured
 + Add (commented out) jspc precompile to test-webapp
 + Add slf4j-api for upgraded version
 + Change scope of fields for Session
 + Add ability to run cometd webapps to maven plugin
 + Delay ssl handshake until after dispatch in sslSocketConnector
 + Set so_timeout during ssl handshake as an option on SslSocketConnector
 + Optional send Date header. Server.setSendDateHeader(boolean)
 + update etc/jetty-ssl.xml with new handshake timeout setting
 + fixed JSP close handling
 + improved date header handling
 + fixed waiting continuation reset
 + JETTY-257 fixed comet cross domain
 + JETTY-309 fix applied to sslEngine
 + JETTY-317 rollback inclusion of cometd jar for maven plugin
 + JETTY-318 Prevent meta channels being created
 + JETTY-330 Allow dependencies with scope provided for jspc plugin
 + JETTY-335 SslEngine overflow fix
 + JETTY-337 deprecated get/setCipherSuites and added
   get/setExcludeCipherSuites
 + JETTY-338 protect isMoreInBuffer from destroy
 + JETTY-339 MultiPartFiler deletes temp files on IOException
 + JETTY-340 FormAuthentication works with null response
 + JETTY-344 gready fill in ByteArrayBuffer.readFrom
 + JETTY-345 fixed lost content with blocked NIO.
 + JETTY-347 Fixed type util init
 + JETTY-352 Object locks

jetty-6.1.3 - 04 May 2007
 + Handle CRLF for content in header optimization
 + JETTY-309 don't clear writable status until dispatch
 + JETTY-315 suppressed warning
 + JETTY-322 AJP13 cping and keep alive

jetty-6.1.2 - 01 May 2007
 + Improved unavailabile handling
 + sendError resets output state
 + Fixed session invalidation error in WadiSessionManager
 + Updated Wadi to version 2.0-M3
 + Added static member definition in WadiSessionManager
 + JETTY-322 fix ajp cpong response and close handling
 + JETTY-324 fix ant plugin
 + JETTY-328 updated jboss

jetty-6.1.2rc5 - 24 April 2007
 + set default keystore for SslSocketConnector
 + removed some compile warnings
 + Allow jsp-file to be / or /*
 + JETTY-305 delayed connection destroy
 + JETTY-309 handle close in multivalue connection fields.
 + JETTY-314 fix for possible NPE in Request.isRequestedSessionIdValid

jetty-6.1.2rc4 - 19 April 2007
 + JETTY-294 Fixed authentication reset
 + JETTY-299 handle win32 paths for object naming
 + JETTY-300 removed synchronized on dispatch
 + JETTY-302 correctly parse quoted content encodings
 + JETTY-303 fixed dual reset of generator
 + JETTY-304 Fixed authentication reset

jetty-6.1.2rc3 - 16 April 2007
 + Improved performance and exclusions for TLD scanning
 + MBean properties assume writeable unless marked RO
 + refactor of SessionManager and SessionIdManager for clustering
 + Improvements to allow simple setting of Cache-Control headers
 + AJP redirects https requests correctly
 + Fixed writes of unencoded char arrays.
 + JETTY-283 Parse 206 and 304 responses in client
 + JETTY-285 enable jndi for mvn jetty:run-war and jetty:run-exploded
 + JETTY-289 fixed javax.net.ssl.SSLException on binary file upload
 + JETTY-292 Fixed error page handler error pages
 + JETTY-293 fixed NPE on fast init
 + JETTY-294 Response.reset() resets headers as well as content
 + JETTY-295 Optional support of authenticated welcome files
 + JETTY-296 Close direct content inputstreams
 + JETTY-297 Recreate tmp dir on stop/start
 + JETTY-298 Names in JMX ObjectNames for context, servlets and filters

jetty-6.1.2rc2 - 27 March 2007
 + Enable the SharedStoreContextualiser for the WadiSessionManager(Database
   store for clustering)
 + AJP13 CPING request and CPONG response implemented
 + AJP13 Shutdown Request from peer implemented
 + AJP13 remoteUser, contextPath, servletPath requests implemented
 + Change some JNDI logging to debug level instead of info
 + Update jasper to glassfish tag SJSAS-9_1-B39-RC-14_Mar_2007
 + Optimized multi threaded init on startup servlets
 + Removed unneeded specialized TagLibConfiguration class from maven plugin
 + Refactor Scanner to increase code reuse with maven/ant plugins
 + Added RestFilter for PUT and DELETE from Aleksi Kallio
 + Make annotations work for maven plugin
 + JETTY-125 maven plugin: ensure test dependencies on classpath for
   <useTestClasspath>
 + JETTY-246 path encode cookies rather than quote
 + JETTY-254 prevent close of jar entry by bad JVMs
 + JETTY-256 fixed isResumed and work around JVM bug
 + JETTY-258 duplicate log message in ServletHandler
 + JETTY-260 Close connector before stop
 + JETTY-262 Allow acceptor thread priority to be adjusted
 + JETTY-263 Added implementation for authorizationType Packets
 + JETTY-265 Only quote cookie values if needed
 + JETTY-266 Fix deadlock with shutdown
 + JETTY-271 ResourceHandler uses resource for MimeType mapping
 + JETTY-272 Activate and Passivate events for sessions
 + JETTY-274 Improve flushing at end of request for blocking
 + JETTY-276 Partial fix for reset/close race
 + JETTY-277 Improved ContextHandlerCollection
 + JETTY-278 Session invalidation delay until no requests
 + JETTY-280 Fixed deadlock with two flushing threads
 + JETTY-284 Fixed stop connector race
 + JETTY-286 isIntegral and isConfidential methods overridden in
   SslSelectChannelConnector

jetty-6.1.2rc1 - 08 March 2007
 + TagLibConfiguration uses resource input stream
 + Improved handling of early close in AJP
 + add ajp connector jar to jetty-jboss sar
 + Improved Context setters for wadi support
 + fix Dump servlet to handle primitive array types
 + handle comma separated values for the Connection: header
 + Added option to allow null pathInfo within context
 + BoundedThreadPool queues rather than blocks excess jobs.
 + Support null pathInfo option for webservices deployed to jetty/jboss
 + Workaround to call SecurityAssocation.clear() for jboss webservices calls to
   ejbs
 + Ensure jetty/jboss uses servlet-spec classloading order
 + call preDestroy() after servlet/filter destroy()
 + Fix constructor for Constraint to detect wildcard role
 + Added support for lowResourcesIdleTime to SelectChannelConnector
 + JETTY-157 make CGI handle binary data
 + JETTY-175 JDBCUserRealm use getInt instead of getObject
 + JETTY-188 Use timer for session scavaging
 + JETTY-235 default realm name
 + JETTY-242 fix race condition with scavenging sessions when stopping
 + JETTY-243 FULL
 + JETTY-244 Fixed UTF-8 buffer overflow
 + JETTY-245 Client API improvements
 + JETTY-246 spaces in cookies
 + JETTY-248 setContentLength after content written
 + JETTY-250 protect attribute enumerations from modification
 + JETTY-252 Fixed stats handling of close connection
 + JETTY-254 prevent close of jar file by bad JVMs

jetty-6.1.2rc0 - 15 February 2007
 + JETTY-223 Fix disassociate of UserPrincipal on dispatches
 + JETTY-226 Fixed SSLEngine close issue
 + JETTY-232 Fixed use of override web.xml
 + JETTY-236 Buffer leak
 + JETTY-237 AJPParser Buffer Data Handling
 + JETTY-238 prevent form truncation
 + Patches from sybase for ClientCertAuthenticator
 + Coma separated cookies
 + Cometd timeout clients

jetty-6.1.2pre1 - 05 February 2007
 + JETTY-224 run build up to process-test before invoking jetty:run
 + Added error handling for incorrect keystore/truststore password in
   SslSelectChannelConnector
 + fixed bug with virtual host handling in ContextHandlerCollection
 + added win32service to standard build
 + refactored cometd to be continuation independent
 + allow ResourceHandler to use resource base from an enclosing ContextHandler

jetty-6.1.2pre0 - 01 February 2007
 + Fixed 1.4 method in jetty plus
 + Fixed generation of errors during jsp compilation for jsp-2.1
 + Added cometd jsonp transport from aabeling
 + Added terracotta cluster support for cometd
 + JETTY-213 request.isUserInRole(String) fixed
 + JETTY-215 exclude more transitive dependencies from tomcat jars for jsp-2.0
 + JETTY-216 handle AJP packet fragmentation
 + JETTY-218 handle AJP ssl key size and integer
 + JETTY-219 fixed trailing encoded chars in cookies
 + JETTY-220 fixed AJP content
 + JETTY-222 fix problem parsing faces-config.xml
 + add support for Annotations in servlet, filter and listener sources
 + improved writer buffering
 + moved JSON parser to util to support reuse
 + handle virtual hosts in ContextHandlerCollection
 + enable SslSelectChannelConnector to modify the SslEngine's client
   authentication settings

jetty-6.1.1 - 15 January 2007

jetty-6.1.1rc1 - 12 January 2007
 + Use timers for Rollover logs and scanner
 + JETTY-210 Build jsp-api-2.0 for java 1.4

jetty-6.1.1rc0 - 10 January 2007
 + Fixed unpacking WAR
 + extras/win32service download only if no JavaServiceWrapper exist
 + MultiPartFilter deleteFiles option
 + CGI servlet fails without exception
 + JETTY-209 Added ServletTester.createSocketConnector
 + JETTY-210 Build servlet-api-2.5 for java 1.4
 + JETTY-211 fixed jboss build
 + ensure response headers on AjaxFilter messsages turn off caching
 + start webapps on deployment with jboss, use isDistributed() method from
   WebAppContext
 + simplified chat demo

jetty-6.1.0 - 09 January 2007
 + Fixed unpacking WAR

jetty-6.1.0 - 05 January 2007
 + Improved config of java5 threadpool
 + Protect context deployer from Errors
 + Added WebAppContext.setCopyWebDir to avoid JVM jar caching issues.
 + GERONIMO-2677 refactor of session id handling for clustering
 + ServletTester sets content length
 + Added extras/win32service
 + JETTY-206 fixed AJP getServerPort and getRemotePort

jetty-6.1.0rc3 - 02 January 2007
 + JETTY-195 fixed ajp ssl_cert handling
 + JETTY-197 fixed getRemoteHost
 + JETTY-203 initialize ServletHandler if no Context instance
 + JETTY-204 setuid fix
 + setLocale does not use default content type
 + Use standard releases of servlet and jsp APIs.
 + implement resource injection and lifecycle callbacks declared in web.xml
 + extras/servlet-tester

jetty-6.1.0rc2 - 20 December 2006
 + AJP13Parser, throw IllegalStateException on unimplemented AJP13 Requests
 + ContextHandlerCollection is noop with no handlers
 + ensure servlets initialized if only using ServletHandler
 + fixed Jetty-197 AJP13 getRemoteHost()
 + Refactored AbstractSessionManager for ehcache
 + ensure classpath passed to jspc contains file paths not urls
 + JETTY-194 doubles slashes are significant in URIs
 + JETTY-167 cometd refactor
 + remove code to remove SecurityHandler if no constraints present
 + JETTY-201 make run-as work for both web container and ejb container in jboss
 + ensure com.sun.el.Messages.properties included in jsp-2.1 jar

jetty-6.1.0rc1 - 14 December 2006
 + simplified idle timeout handling
 + JETTY-193 MailSessionReference without authentication
 + JETTY-199 newClassPathResource
 + ensure unique name for ServletHolder instances
 + added cache session manager(pre-alpha)

jetty-6.1.0rc0 - 08 December 2006
 + JETTY-181 Allow injection of a java:comp Context
 + JETTY-182 Optionally set JSP classpath initparameter
 + Dispatcher does not protect javax.servlet attributes
 + DefaultHandler links virtual hosts.
 + Fixed cachesize on invalidate
 + Optimization of writers
 + ServletHandler allows non REQUEST exceptions to propogate
 + TCK fixes from Sybase:
 + Handle request content encodings
 + forward query attribute fix
 + session attribute listener
 + Servlet role ref
 + flush if content-length written
 + 403 for BASIC authorization failure
 + null for unknown named dispatches
 + JETTY-184 cometd connect non blocking
 + Support for RFC2518 102-processing response
 + JETTY-123 fix improved
 + Added org.mortbay.thread.concurrent.ThreadPool
 + Added extras/gwt
 + Fixed idle timeout
 + JETTY-189 ProxyConnection
 + Added spring ejb3 demo example
 + update jasper to glassfish SJSAS-9_1-B27-EA-07_Dec_2006
 + JETTY-185 tmp filename generation

jetty-6.1.0pre3 - 22 November 2006
 + fixed NIO endpoint flush. Avoid duplicate sends
 + CVE-2006-6969 Upgraded session ID generation to use SecureRandom
 + updated glassfish jasper to tag SJSAS-9_1-B25-EA-08_Nov_2006
 + Support TLS_DHE_RSA_WITH_AES_256_CBC_SHA
 + JETTY-180 XBean support for context deploy
 + JETTY-154 Cookies are double quotes only
 + Expose isResumed on Continuations
 + Refactored AJP generator

jetty-6.0.2 - 22 November 2006
 + Moved all modules updates from 6.1pre2 to 6.0
 + Added concept of bufferred endpoint
 + Added conversion Object -> ObjectName for the result of method calls made on
   MBeans
 + Added DataFilter configuration to cometd
 + added examples/test-jaas-webapp
 + Added extraClassPath to WebAppContext
 + Added hierarchical destroy of mbeans
 + Added ID constructor to AbstractSessionManager.Session
 + added isStopped() in LifeCycle and AbstractLifeCycle
 + Added override descriptor for deployment of RO webapps
 + add <Property> replacement in jetty xml config files
 + alternate optimizations of writer (use -Dbuffer.writers=true)
 + Allow session cookie to be refreshed
 + Apply queryEncoding to getQueryString
 + CGI example in test webapp
 + change examples/test-jndi-webapp so it can be regularly built
 + Default soLinger is -1 (disabled)
 + ensure "" returned for ServletContext.getContextPath() for root context
 + ensure sessions nulled out on request recycle; ensure session null after
   invalidate
 + ensure setContextPath() works when invoked from jetty-web.xml
 + fixed NIO endpoint flush. Avoid duplicate sends
 + Fixed NPE in bio.SocketEndPoint.getRemoteAddr()
 + Fixed resource cache flushing
 + Fixed tld parsing for maven plugin
 + HttpGenerator can generate requests
 + Improved *-mbean.properties files and specialized some MBean
 + JETTY-118 ignore extra content after close.
 + JETTY-119 cleanedup Security optimizatoin
 + JETTY-123 handle windows UNC paths
 + JETTY-126 handle content > Integer.MAX_VALUE
 + JETTY-129 ServletContextListeners called after servlets are initialized
 + JETTY-151 Idle timeout only applies to blocking operations
 + JETTY-154 Cookies are double quotes only
 + JETTY-171 Fixed filter mapping
 + JETTY-172 use getName() instead of toString
 + JETTY-173 restore servletpath after dispatch
 + Major refactor of SelectChannel EndPoint for client selector
 + make .tag files work in packed wars
 + Plugin shutdown context before stopping it.
 + Refactored session lifecycle and additional tests
 + release resource lookup in Default servlet
 + (re)make JAAS classes available to webapp classloader
 + Reverted UnixCrypt to use coersions (that effected results)
 + Session IDs can change worker ID
 + Simplified ResourceCache and Default servlet
 + SocketConnector closes all connections in doStop
 + Upgraded session ID generation to use SecureRandom
 + updated glassfish jasper to tag SJSAS-9_1-B25-EA-08_Nov_2006
 + Support TLS_DHE_RSA_WITH_AES_256_CBC_SHA

jetty-5.1.14 - 09 August 2007
 + patched with correct version
 + JETTY-155 force close with content length.
 + JETTY-369 failed state in Container

jetty-5.1.13
 + Sourceforge 1648335: problem setting version for AJP13

jetty-5.1.12 - 22 November 2006
 + Added support for TLS_DHE_RSA_WITH_AES_256_CBC_SHA
 + Upgraded session ID generation to use SecureRandom
 + Quote single quotes in cookies
 + AJP protected against bad requests from mod_jk
 + JETTY-154 Cookies ignore single quotes

jetty-4.2.27 - 22 November 2006
 + Upgraded session ID generation to use SecureRandom
 + AJP protected against bad requests from mod_jk

jetty-6.1.0pre2 - 20 November 2006
 + Added extraClassPath to WebAppContext
 + Fixed resource cache flushing
 + Clean up jboss module licensing

jetty-6.1.0pre1 - 19 November 2006
 + Use ContextDeployer as main deployer in jetty.xml
 + Added extras/jboss
 + Major refactor of SelectChannel EndPoint for client selector
 + Fixed NPE in bio.SocketEndPoint.getRemoteAddr()
 + Reverted UnixCrypt to use coersions (that effected results)
 + JETTY-151 Idle timeout only applies to blocking operations
 + alternate optimizations of writer (use -Dbuffer.writers=true)
 + JETTY-171 Fixed filter mapping
 + JETTY-172 use getName() instead of toString
 + JETTY-173 restore servletpath after dispatch
 + release resource lookup in Default servlet
 + Simplified ResourceCache and Default servlet
 + Added override descriptor for deployment of RO webapps
 + Added hierarchical destroy of mbeans

jetty-6.1.0pre0 - 21 October 2006
 + add <Property> replacement in jetty xml config files
 + make .tag files work in packed wars
 + add hot deployment capability
 + ensure setContextPath() works when invoked from jetty-web.xml
 + ensure sessions nulled out on request recycle; ensure session null after
   invalidate
 + ensure "" returned for ServletContext.getContextPath() for root context
 + Fixed tld parsing for maven plugin
 + Improved *-mbean.properties files and specialized some MBean
 + Added conversion Object -> ObjectName for the result of method calls made on
   MBeans
 + JETTY-129 ServletContextListeners called after servlets are initialized
 + change examples/test-jndi-webapp so it can be regularly built
 + added isStopped() in LifeCycle and AbstractLifeCycle
 + fixed isUserInRole checking for JAASUserRealm
 + fixed ClassCastException in JAASUserRealm.setRoleClassNames(String[])
 + add a maven-jetty-jspc-plugin to do jspc precompilation
 + added examples/test-jaas-webapp
 + (re)make JAAS classes available to webapp classloader
 + CGI example in test webapp
 + Plugin shutdown context before stopping it.
 + Added concept of bufferred endpoint
 + Factored ErrorPageErrorHandler out of WebAppContext
 + Refactored ErrorHandler to avoid statics
 + Transforming classloader does not transform resources.
 + SocketConnector closes all connections in doStop
 + Improved charset handling in URLs
 + minor optimization of bytes to UTF8 strings
 + JETTY-112 ContextHandler checks if started
 + JETTY-113 support optional query char encoding on requests
 + JETTY-114 removed utf8 characters from code
 + JETTY-115 Fixed addHeader
 + added cometd chat demo
 + JETTY-119 cleanedup Security optimizatoin
 + Refactored session lifecycle and additional tests
 + JETTY-121 init not called on externally constructed servlets
 + JETTY-124 always initialize filter caches
 + JETTY-126 handle content > Integer.MAX_VALUE
 + JETTY-123 handle windows UNC paths
 + JETYY-120 SelectChannelConnector closes all connections on stop
 + Added ID constructor to AbstractSessionManager.Session
 + Allow session cookie to be refreshed
 + Added DataFilter configuration to cometd
 + Added extras/setuid to support start as root
 + Apply queryEncoding to getQueryString
 + JETTY-118 ignore extra content after close.
 + HttpGenerator can generate requests
 + Ported HtAccessHandler
 + Start of a client API
 + Session IDs can change worker ID
 + Default soLinger is -1 (disabled)
 + AJP Connector

jetty-5.1.11 - 08 October 2006
 + fixed ByteBufferOutputStream capacity calculation
 + Fixed AJP handling of certificate length (1494939)
 + Fixed AJP chunk header (1507377)
 + Fixed order of destruction event calls
 + Fix to HttpOutputStream from M.Traverso
 + Default servlet only uses setContentLength on wrapped responses

jetty-4.2.26 - 08 October 2006
 + Backport of AJP fixes

jetty-6.0.1 - 24 September 2006
 + fixed isUserInRole checking for JAASUserRealm
 + fixed ClassCastException in JAASUserRealm.setRoleClassNames(String[])
 + Improved charset handling in URLs
 + Factored ErrorPageErrorHandler out of WebAppContext
 + Refactored ErrorHandler to avoid statics
 + JETTY-112 ContextHandler checks if started
 + JETTY-114 removed utf8 characters from code
 + JETTY-115 Fixed addHeader
 + JETTY-121 init not called on externally constructed servlets
 + minor optimization of bytes to UTF8 strings
 + JETTY-113 support optional query char encoding on requests
 + JETTY-124 always initialize filter caches
 + JETYY-120 SelectChannelConnector closes all connections on stop

jetty-6.0.0 - 10 September 2006
 + SocketConnector closes all connections in doStop
 + Conveniance builder methods for listeners and filters
 + Transforming classloader does not transform resources.
 + Plugin shutdown context before stopping it.

jetty-6.0.0rc4 - 05 September 2006
 + bind jetty-env.xml entries to java:comp/env
 + JETTY-107 Poor cast in SessionDump demo.
 + Set charset on error pages

jetty-6.0.0rc3 - 01 September 2006
 + pulled 6.0.0 branch
 + JETTY-103
 + Move MailSessionReference to org.mortbay.naming.factories
 + Less verbose handling of BadResources from bad URLs
 + Avoid double error handling of Bad requests
 + don't warn for content length on head requests
 + JETTY-104 (raised glassfish ISSUE-1044) hide JSP forced path attribute
 + JETTY-68 Complete request after sendRedirect
 + Transferred the sslengine patch from the patches directory to extras

jetty-6.0.0rc2 - 25 August 2006
 + use mvn -Dslf4j=false jetty:run to disable use of slf4j logging with
   jdk1.4/jsp2.0
 + added org.apache.commons.logging package to system classes that can't be
   overridden by a webapp classloader
 + mvn -Djetty.port=x jetty:run uses port number given for the default
   connector
 + Fixed NPE when no resource cache
 + Refactored WebXmlConfiguration to allow custom web.xml resource
 + Moved more utility packagtes to the util jar
 + Direct buffer useage is optional
 + Destroy HttpConnection to improve buffer pooling
 + Timestamp in StdErrLog

jetty-6.0.0rc1 - 16 August 2006
 + Support for binding References and Referenceables and javax.mail.Sessions in
   JNDI
 + Added TransformingWebAppClassLoader for spring 2.0 byte code modification
   support
 + JETTY-90
 + Fixed FD leak for bad TCP acks. JETTY-63
 + JETTY-87
 + Change path mapping so that a path spec of /foo/* does not match /foo.bar :
   JETTY-88
 + add <requestLog> config param to jetty plugin
 + JETTY-85 JETTY-86 (TrustManager and SecureRandom are now configurable;
   better handling of null/default values)
 + parse jsp-property-group in web.xml for additional JSP servlet mappings
 + protected setContentType from being set during include
 + JETTY-91
 + added modules/spring with XmlBeanFactory configuration
 + removed support for lowResources from SelectChannelConnector
 + added start of cometd implementation (JSON only)
 + added start of grizzly connector
 + removed org.mortbay. from context system classes configuration
 + -DSTOP.PORT must be specified.
 + moved optional modules to extras
 + fixed bug that caused Response.setStatus to ignore the provided message
 + refactored resource cache
 + Allow direct filling of buffers for uncached static content.
 + Added simple ResourceHandler and FileServer example

jetty-6.0.0rc0 - 07 July 2006
 + change prefix from "jetty6" to just "jetty" for plugin: eg is now mvn
   jetty:run
 + allow <key> or <name> in <systemProperty> for plugin
 + simplified jetty.xml with new constructor injections
 + added setters and getters on SessionManager API for session related config:
   cookie name, url parameter name, domain, max age and path.
 + add ability to have a lib/ext dir from which to recursively add all jars and
   zips to the classpath
 + patch to allow Jetty to use JSP2.1 from Glassfish instead of Jasper from
   Tomcat
 + fixed classesDirectory param for maven plugin to be configurable
 + ensure explicitly set tmp directory called "work" is not deleted on exit
 + ensure war is only unpacked if war is newer than "work" directory
 + change name of generated tmp directory to be
   "Jetty_"+host+"_"+port+"_"+contextpath+"_"+virtualhost
 + Cleaned up idle expiry.
 + Ssl algorithm taken from system property
 + Added 8 random letters&digits to Jetty-generated tmp work dir name to ensure
   uniqueness
 + Simplify runtime resolution of JSP library for plugin
 + Ensure mvn clean cleans the build
 + Do not wrap EofException with EofException
 + reverse order for destroy event listeners
 + added StatisticsHandler and statistics on Connector.
 + Simplified Servlet Context API
 + Added maximum limit to filter chain cache.
 + refactor HttpChannelEndPoint in preparation for SslEngine
 + ContextHandlerCollection addContext and setContextClass
 + Discard excess bytes in header buffer if connection is closing
 + Updated javax code from
   http://svn.apache.org/repos/asf/tomcat/tc6.0.x/trunk/java/javax@417727
 + Threadpool does not need to be a LifeCycle
 + support graceful shutdown
 + Added WebAppContextClassLoader.newInstance to better support exensible
   loaders.
 + immutable getParameterMap()
 + support <load-on-startup> for SingleThreadModel
 + changed ServletContext.getResourcePaths()  to not return paths containing
   double slashes
 + fixed HttpGenerator convertion of non UTF-8: JETTY-82
 + added html module from jetty 5 - but deprecated until maintainer found

jetty-6.0.0beta17 - 01 June 2006
 + Added config to disable file memory mapped buffers for windows
 + Added Request.isHandled()
 + Refactored Synchronization of SelectChannelConnector
 + Recovered repository from Codehaus crash
 + ContextHandler.setConnectors replace setHosts
 + Connector lowResourceMaxIdleTime  implemented.
 + Default servlet checks for aliases resources
 + Added clover reports and enough tests to get >50% coverage
 + Fixed IE SSL issue.
 + Implemented runAs on servlets
 + Flush will flush all bytes rather than just some.
 + Protected WEB-INF and META-INF
 + don't reset headers during forward
 + BoundedThreadPool.doStop waits for threads to complete

jetty-6.0.0beta16 - 12 May 2006
 + remove a couple of System.err.printlns
 + replace backwards compativle API in UrlEncoded

jetty-6.0.0beta15 - 11 May 2006
 + Added Server attribute org.mortbay.jetty.Request.maxFormContentSize
 + Renamed NotFoundHandler to DefaultHandler
 + Added automatic scan of all WEB-INF/jetty-*.xml files for plugin
 + Added <scanTargets> parameter to allow other locations to scan for plugin
 + Major refactor to simplify Server and handler hierarchy
 + setSendServerVersion method added to Server to control sending of Server:
   http header
 + removed SelectBlockingChannelConnector (unmaintained)
 + Improved HttpException
 + Moved more resources to resources
 + Added ThrottlingFilter and fixed race in Continuations
 + Added taglib resources to 2.1 jsp api jar
 + Reset of timer task clears expiry
 + improved MBeanContainer object removal
 + ContextHandler.setContextPath can be called after start.
 + Fixed handling of params after forward
 + Added --version to start.jar
 + Added embedded examples
 + Simplified DefaultServlet static content buffering
 + readded BoundedThreadPool shrinking (and then fixed resulting deadlock)
 + improved MBean names
 + improved support for java5 jconsole
 + Session scavenger threads from threadpool
 + Thread names include URI if debug set
 + don't accept partial authority in request line.
 + enforce 204 and 304 have no content

jetty-6.0.0beta14 - 09 April 2006
 + ignore dirs and files that don't exist in plugin scanner
 + added support for stopping jetty using "java -jar start.jar --stop"
 + added configurability for webdefault.xml in maven plugin
 + adding InvokerServlet
 + added ProxyServlet
 + stop JDBCUserRealm coercing all credentials to String
 + Change tmp dir of plugin to work to be in line with jetty convention
 + Modify plugin to select JSP impl at runtime
 + Use start.config to select which JSP impl at runtime based on jdk version
 + Added JSP 2.1 APIs from apache
 + Added Jasper 2.1 as jesper (jasper without JCL)
 + Started readding logging to jesper using jdk logging
 + fixed priority of port from url over host header
 + implemented request.isUserInRole
 + securityHandler removed if not used.
 + moved test webapps to examples directory
 + improved contentType handling and test harness
 + fixed forward bug (treated as include)
 + fixed HttpField iterator
 + added jetty-util.jar module
 + added reset to Continuation

jetty-6.0.0beta12 - 16 March 2006
 + Fixed maven plugin JNDI for redeploys
 + Fixed tld discovery for plugin (search dependencies)
 + Fixed JettyPlus for root contexts
 + Fixed error handling in error page
 + Added JSP2.0 demos to test webapp
 + Upgraded jasper to 5.5.15
 + Added provider support to SslListener
 + Log ERROR for runtimeExceptions

jetty-6.0.0beta11 - 14 March 2006
 + added JAAS
 + added webapp-specific JNDI entries
 + added missing Configurations for maven plugin
 + fixed FORM authentication
 + moved dtd and xsd to standard javax location
 + added patch to use joda-time
 + refactored session ID management
 + refactored configuration files and start()
 + fixed ; decoding in URIs
 + Added HttpURI and improved UTF-8 parsing.
 + refactored writers and improved UTF-8 generation.

jetty-6.0.0beta10 - 25 February 2006
 + Added support for java:comp/env
 + Added support for pluggable transaction manager
 + Forward masks include attributes and vice versa
 + Fixed default servlet handling of includes
 + Additional accessors for request logging
 + added getLocalPort() to connector
 + Fixed content-type for range requests
 + Fix for sf1435795 30sec delay from c taylor
 + Fix for myfaces and include with close
 + Fix sf1431936 don't chunk the chunk
 + Fix http://jira.codehaus.org/browse/JETTY-6. hi byte reader
 + Updates javax to MR2 release

jetty-6.0.0beta9 - 09 February 2006
 + PathMap for direct context mapping.
 + Refactored chat demo and upgraded prototype.js
 + Continuation cleanup
 + Fixed unraw decoding of query string
 + Fixed dispatch of wrapped requests.
 + Fixed double flush of short content.
 + Added request log.
 + Added CGI servlet.
 + Force a tempdir to be set.
 + Force jasper scratch dir.
 + fixed setLocale bug sf1426940
 + Added TLD tag listener handling.

jetty-6.0.0beta8 - 24 January 2006
 + fixed dispatch of new session problem. sf:1407090
 + reinstated rfc2616 test harness
 + Handle pipeline requests without hangs
 + Removed queue from thread pool.
 + improved caching of content types
 + fixed bug in overloaded write method on HttpConnection (reported against
   Tapestry4.0)
 + hid org.apache.commons.logging and org.slf4j packages from webapp
 + maven-jetty6-plugin stopped transitive inclusion of log4j and
   commons-logging from commons-el for jasper
 + patch to remove spurious ; in HttpFields
 + improve buffer return mechanism.
 + conveniance addHandler removeHandler methods
 + maven-jetty6-plugin: ensure compile is done before invoking jetty
 + maven-jetty6-plugin: support all types of artifact dependencies

jetty-6.0.0Beta7
 + Fixed infinite loop with chunk handling
 + Faster header name lookup
 + removed singleton Container
 + reduced info verbosity
 + null dispatch attributes not in names
 + maven-jetty6-plugin added tmpDirectory property
 + maven-jetty6-plugin stopped throwing an error if there is no target/classes
   directory

jetty-6.0.0Beta6
 + Fixed issue with blocking reads
 + Fixed issue with unknown headers
 + optimizations

jetty-6.0.0Beta5
 + Moved to SVN
 + Fixed writer char[] creations
 + Added management module for mbeans

jetty-6.0.0Beta4
 + System property support in plugin
 + CVE-2006-2758 Fixed JSP visibility security issue.
 + Improved jetty-web.xml access to org.mortbay classes.
 + Jasper 5.5.12

jetty-6.0.0Beta3
 + Fixed error in block read
 + Named dispatch.
 + Fixed classloader issue with server classes

jetty-6.0.0Beta2
 + merged util jar back into jetty jar
 + Simpler continuation API
 + loosely coupled with JSP servlet
 + loosely coupled with SLF4J
 + Improved reuse of HttpField values and cookies.
 + Improved buffer return

jetty-6.0.0Beta1
 + Servlet 2.5 API
 + SSL connector
 + maven2 plugin
 + shutdown hook
 + refactored start/stop
 + Implemented all listeners
 + Error pages
 + Virtual hosts
 + Multiple select sets

jetty-6.0.0Beta0
 + Maven 2 build
 + Dispatcher parameters
 + UTF-8 encoding for URLs
 + Fixed blocking read

jetty-6.0.0APLPA3
 + Added demo for Continuations
 + Jasper and associated libraries.

jetty-6.0.0ALPHA2
 + Continuations - way cool way to suspend a request and retry later.
 + Dispatchers
 + Security

jetty-6.0.0ALPHA1
 + Filters
 + web.xml handling

jetty-6.0.0ALPHA0
 + Totally rearchitected and rebuilt, so 10 years of cruft could be removed!
 + Improved "dependancy injection" and "inversion of control" design of
   components
 + Improved "interceptor" design of handlers
 + Smart split buffer design allows large buffers to only be allocated to
   active connections. The resulting memory savings allow very large buffers to
   be used, which increases the chance of efficient asynchronous flushing and
   of avoiding chunking.
 + Optional use of NIO Buffering so that efficient direct buffers and memory
   mapped files can be used.
 + Optional use of NIO non-blocking scheduling so that threads are not
   allocated per connection.
 + Optional use of NIO gather writes, so that for example a HTTP header and a
   memory mapped
 + file may be sent as sent is a single operation.
 + Missing Security
 + Missing Request Dispatchers
 + Missing web.xml based configuration
 + Missing war support

jetty-5.1.11RC0 - 05 April 2006
 + stop JDBCUserRealm forcing all credentials to be String
 + force close with shutdownOutput for win32
 + NPE protection if desirable client certificates
 + Added provider support to SslListener
 + logging improvements for servlet and runtime exceptions
 + Fixed AJP handling of ;jsessionid.
 + improved contentType param handling

jetty-5.1.10 - 05 January 2006
 + Fixed path aliasing with // on windows.
 + Fix for AJP13 with multiple headers
 + Fix for AJP13 with encoded path
 + Remove null dispatch attributes from getAttributeNames
 + Put POST content default back to iso_8859_1. GET is UTF-8 still

jetty-4.2.25 - 04 January 2006
 + Fixed aliasing of // for win32

jetty-5.1.9 - 07 December 2005
 + Fixed wantClientAuth(false) overriding netClientAuth(true)

jetty-6.0.0betaX
 + See http://jetty.mortbay.org/jetty6 for 6.0 releases

jetty-5.1.8 - 07 December 2005
 + Fixed space in URL issued created in 5.1.6

jetty-5.1.7 - 07 December 2005

jetty-5.1.7rc0 - 06 December 2005
 + improved server stats
 + char encoding for MultiPartRequest
 + fixed merging of POST params in dispatch query string.
 + protect from NPE in dispatcher getValues
 + Updated to 2.6.2 xerces
 + JSP file servlet mappings copy JspServlet init params.
 + Prefix servlet context logs with org.mortbay.jetty.context
 + better support for URI character encodings
 + use commons logging jar instead of api jar.

jetty-5.1.6 - 18 November 2005
 + CVE-2006-2758 Fixed JSP visibility security issue.
 + Improved jetty-web.xml access to org.mortbay classes.

jetty-5.1.5 - 10 November 2005
 + Improved shutdown hook
 + Improved URL Decoding
 + Improved mapping of JSP files.

jetty-5.1.5rc2 - 07 October 2005
 + Reverted dispatcher params to RI rather than spec behaviour.
 + ProxyHandler can handle chained proxies
 + unsynchronized ContextLoader
 + ReFixed merge of Dispatcher params
 + public ServerMBean constructor
 + UTF-8 encoding for URLs
 + Response.setLocale will set locale even if getWriter called.

jetty-5.1.5rc1 - 23 August 2005
 + upgraded to commons logging 1.0.4
 + Release commons logging factories when stopping context.
 + Fixed illegal state with chunks and 100 continue - Tony Seebregts
 + Fixed PKCS12Import input string method
 + Fixed merge of Dispatcher parameters
 + Encoded full path in ResourceHandler directory listing
 + handle extra params after charset in header
 + Fixed 100-continues with chunking and early commit

jetty-5.1.5rc0 - 16 August 2005
 + Fixed component remove memory leak for stop/start cycles
 + Facade over commons LogFactory so that discovery may be avoided.
 + Applied ciphersuite patch from tonyj
 + Authenticators use servlet sendError
 + CGI sets SCRIPT_FILENAME
 + HttpTunnel timeout
 + NPE protection for double stop in ThreadedServer
 + Expect continues only sent if input is read.

jetty-5.1.4 - 05 June 2005
 + Fixed FTP close issue.
 + setup MX4J with JDK1.5 in start.config
 + set classloader during webapp doStop
 + NPE protection in ThreadedServer
 + ModelMBean handles null signatures
 + Change JAAS impl to be more flexible on finding roles

jetty-5.1.4rc0 - 19 April 2005
 + ServletHttpContext correctly calls super.doStop.
 + HttpServer delegates component handling to Container.
 + Allow ServletHandler in normal HttpContext again.
 + Stop start.jar putting current directory on classpath.
 + More protection from null classloaders.
 + Turn off web.xml validation for JBoss.

jetty-5.1.3 - 07 April 2005
 + Some minor code janitorial services

jetty-4.2.24 - 07 April 2005

jetty-5.1.3rc4 - 31 March 2005
 + Moved servlet request wrapping to enterContextScope for geronimo security
 + refixed / mapping for filters
 + Allow XmlConfiguration to start with no object.
 + updated to mx4j 3.0.1
 + rework InitialContextFactory to use static 'default' namespace
 + make java:comp/env immutable for webapps as per J2EE spec

jetty-5.1.3rc3 - 20 March 2005
 + removed accidental enablement of DEBUG for JettyPlus jndi in
   log4j.properties
 + fixed "No getter or setter found" mbean errors

jetty-5.1.3rc2 - 16 March 2005
 + Updated JSR154Filter for ERROR dispatch
 + Fixed context to _context refactory error

jetty-5.1.3rc1 - 13 March 2005
 + Fixed typo in context-param handling.
 + update to demo site look and feel.
 + Fixed principal naming in FormAuthenticator
 + JettyPlus updated to JOTM 2.0.5, XAPool 1.4.2

jetty-4.2.24rc1
 + Fixed principal naming in FormAuthenticator

jetty-5.1.3rc0 - 08 March 2005
 + Flush filter chain caches on servlet/filter change
 + Fixed rollover filename format bug
 + Fixed JSR154 error dispatch with explicit pass of type.
 + Allow system and server classes to be configured for context loader.
 + IOException if EOF read during chunk.
 + Fixed HTAccess crypt salt handling.
 + Added simple xpath support to XmlParser
 + Added TagLibConfiguration to search for listeners in TLDs.
 + Added SslListener for 1.4 JSSE API.
 + Fixed moderate load preventing ThreadPool shrinking.
 + Added logCookie and logLatency support to NCSARequestLog
 + Added new JAAS callback to allow extra login form fields in authentication

jetty-4.2.24rc0 - 08 March 2005
 + Back ported Jetty 5 ThreadedServer and ThreadPool
 + Added logCookie and logLatency support to NCSARequestLog

jetty-5.1.2 - 18 January 2005
 + Added id and ref support to XmlConfiguration
 + Cleaned up AbstractSessionManager synchronization.
 + Fixed potential concurrent login problem with JAAS
 + Apply patch #1103953

jetty-4.2.23 - 16 January 2005
 + Cleaned up AbstractSessionManager synchronization.
 + Fixed potential concurrent login problem with JAAS

jetty-5.1.2pre0 - 22 December 2004
 + Fixed case of Cookie parameters
 + Support Secure and HttpOnly in session cookies
 + Modified useRequestedID handling to only use IDs from other contexts
 + Added global invalidation to AbstractSessionManager
 + UnavailableException handling from handle
 + Fixed suffix filters

jetty-4.2.23RC0 - 17 December 2004
 + LineInput handles readers with small internal buffer
 + Added LogStream to capture stderr and stdout to logging
 + Support Secure and HttpOnly in session cookies
 + Build unsealed jars

jetty-5.1.1 - 01 December 2004

jetty-5.1.1RC1
 + Some minor findbugs code cleanups
 + Made more WebApplicationHandle configuration methods public.
 + Fixed ordering of filters with multiple interleaved mappings.
 + Allow double // within URIs
 + Applied patch for MD5 hashed credentials for MD5

jetty-5.1.1RC0 - 17 November 2004
 + fix for adding recognized EventListeners
 + fix commons logging imports to IbmJsseListener
 + added new contributed shell start/stop script
 + excluded ErrorPageHandler from standard build in extra/jdk1.2 build

jetty-5.1.0 - 14 November 2004

jetty-5.1.RC1 - 24 October 2004
 + Allow JSSE listener to be just confidential or just integral.
 + Fixed NPE for null contenttype
 + improved clean targets
 + when committed setHeader is a noop rather than IllegalStateException
 + Partially flush writers on every write so content length can be detected.
 + Build unsealed jars
 + default / mapping does not apply to Filters
 + many minor cleanups suggested from figbug utility
 + Allow multiple accepting threads

jetty-5.1.RC0 - 11 October 2004
 + Fixed many minor issues from J2EE 1.4 TCK testing See sf.net bugs 1031520 -
   1032205
 + Refactored, simplified and optimized HttpOutputStream
 + LineInput handles readers with small internal buffer
 + Added LogStream to capture stderr and stdout to logging
 + Added filter chain cache
 + Added JSR77 servlet statistic support
 + Refactored webapp context configurations
 + Added LifeCycle events and generic container.
 + Upgraded to ant-1.6 for jasper
 + Fixed HTAccessHandler
 + JBoss 4.0.0 support

jetty-5.0.0 - 10 September 2004

jetty-5.0.RC4 - 05 September 2004
 + Fixed configuration of URL alias checking
 + JettyJBoss: Use realm-name from web.xml if present, otherwise use
   security-domain from jboss-web.xml

jetty-5.0.RC3 - 28 August 2004
 + DIGEST auth handles qop, stale and maxNonceAge.
 + Less verbose warning for non validating xml parser.
 + fixed jaas logout for jetty-jboss
 + fixed deployment of ejb-link elements in web.xml with jboss
 + Update to jasper 5.0.27
 + Added parameters for acceptQueueSize and lowResources level.
 + Changed default URI encoding to UTF-8
 + Fixes to work with java 1.5
 + JettyPlus upgrade to XAPool 1.3.3. and HSQLDB 1.7.2
 + JettyPlus addition of pluggable DataSources
 + Always say close for HTTP/1.0 non keep alive.

jetty-4.2.22
 + fixed jaas logout for jetty-jboss integration
 + fixed deployment of ejb-link elements in web.xml for jboss
 + Added parameters for acceptQueueSize and lowResources level.

jetty-5.0.RC2 - 02 July 2004
 + Fixed DIGEST challenge delimiters
 + HTAccess calls UnixCrypt correctly
 + integrated jetty-jboss with jboss-3.2.4
 + Error dispatchers are always GET requests.
 + OPTIONS works for all URLs on default servlet
 + add JMX support for JettyPlus
 + add listing of java:comp/env for webapp with JMX
 + make choice of override of JNDI ENC entries: config.xml or web.xml
 + Default servlet may use only pathInfo for resource
 + Fixed session leak in j2ee
 + Fixed no-role security constraint combination.
 + Fix to use runas roles during servlet init and destroy
 + Fixed JAAS logout
 + HttpContext sendError for authentication errors

jetty-4.2.21 - 02 July 2004
 + integrated jetty-jboss with jboss-3.2.4
 + add JMX support for JettyPlus
 + add listing of java:comp/env for webapp with JMX
 + make choice of override of JNDI ENC entries: config.xml or web.xml
 + Fixed JAAS logout

jetty-5.0.RC1 - 24 May 2004
 + Changed to apache 2.0 license
 + added extra/etc/start-plus.config to set up main.class for jettyplus
 + maxFormContentLength may be unlimited with <0 value
 + Fixed HTTP tunnel timeout setting.
 + Improved handling of exception from servlet init.
 + FORM auth redirects to context on a re-auth
 + Handle multiple virutal hosts from JBoss 3.2.4RC2

jetty-4.2.20 - 22 May 2004
 + maxFormContentLength may be unlimited with <0 value
 + Fixed HTTP tunnel timeout setting.
 + Improved handling of exception from servlet init.
 + FORM auth redirects to context on a re-auth

jetty-5.0.0RC0 - 07 April 2004
 + Updated JettyPlus to JOTM 1.4.3 (carol-1.5.2, xapool-1.3.1)
 + ServletContext attributes wrap HttpContext attributes.
 + Factored out XML based config from WebApplicationContext
 + Improved RequestLog performance
 + Fixed j2se 1.3 problem with HttpFields
 + Default servlet respectes servlet path
 + Fixed setCharacterEncoding for parameters.
 + Fixed DOS problem
 + Worked around bad jboss URL handler in XMLParser
 + Forced close of connections over stop/start
 + ProxiedFor field support added to NCSARequestLog
 + Fixed Default servlet for non empty servlet paths
 + Updated mx4j to V2
 + Updated jasper to 5.0.19
 + Changed dist naming convention to lowercase

jetty-4.2.20RC0 - 07 April 2004
 + Worked around bad jboss URL handler in XMLParser
 + Forced close of connections over stop/start
 + HttpFields protected headers
 + ProxiedFor field support added to NCSARequestLog
 + Fixed Default servlet for non empty servlet paths
 + Changed dist naming convention to lowercase

jetty-4.2.19 - 19 March 2004
 + Fixed DOS attack problem

jetty-5.0.beta2 - 12 February 2004
 + Added skeleton JMX MBean for jetty plus
 + Fixed HEAD with empty chunk bug.
 + Fixed jetty.home/work handling
 + Fixed setDate thread safety
 + Fixed SessionManager init
 + Improved low thread handling
 + FileResource better handles non sun JVM
 + Monitor closes socket before exit
 + Updated to Japser 5.0.16
 + RequestDispatcher uses request encoding for query params
 + Fixed busy loop in threadpool run
 + Reorganized ServletHolder init
 + Added log4j context repository to jettyplus
 + NPE guard for no-listener junit deployment
 + Added experimental NIO listeners again.
 + fixed filter dispatch configuration.
 + fixed lazy authentication with FORMs

jetty-4.2.18 - 01 March 2004
 + Added log4j context repository to jettyplus
 + NPE guard for no-listener junit deployment
 + Improved log performance
 + Fixed j2se 1.3 problem with HttpFields
 + Suppress some more IOExceptions
 + Default servlet respectes servlet path

jetty-4.2.17 - 01 February 2004
 + Fixed busy loop in threadpool run
 + Reorganized ServletHolder init

jetty-4.2.16 - 30 January 2004
 + Fixed setDate multi-cpu race
 + Improved low thread handling
 + FileResource better handles non sun JVM
 + Fixed HttpTunnel for JDK 1.2
 + Monitor closes socket before exit
 + RequestDispatcher uses request encoding for query params
 + Update jasper to 4.1.29

jetty-5.0.beta1 - 24 December 2003
 + SecurityConstraints not reset by stop() on custom context
 + Fixed UnixCrypt handling in HTAccessHandler
 + Added patch for JBoss realm single sign on
 + Reorganized FAQ
 + Env variables for CGI
 + Removed support for old JBoss clustering

jetty-4.2.15 - 24 December 2003
 + SecurityConstraints not reset by stop() on custom context
 + Fixed UnixCrypt handling in HTAccessHandler
 + Added patch for JBoss realm single sign on
 + Environment variables for CGI
 + Removed support for old JBoss clustering

jetty-5.0.beta0 - 22 November 2003
 + Removed support for HTTP trailers
 + PathMap uses own Map.Entry impl for IBM JVMs
 + Use ${jetty.home}/work or WEB-INF/work for temp directories if present
 + Protect ThreadPool.run() from interrupted exceptions
 + Added org.mortbay.http.ErrorHandler for error pages.
 + Fixed init race in HttpFields cache
 + Allow per listener handlers
 + Added MsieSslHandler to handle browsers that don't grok persistent SSL (msie
   5)
 + Respect content length when decoding form content.
 + JBoss integration uses writer rather than stream for XML config handling
 + Expire pages that contain set-cookie as per RFC2109 recommendation
 + Updated jasper to 5.0.14beta
 + Removed the CMR/CMP distributed session implementation

jetty-4.2.15rc0 - 22 November 2003
 + PathMap uses own Map.Entry impl for IBM JVMs
 + Race in HttpFields cache
 + Use ${jetty.home}/work or WEB-INF/work for temp directories if present
 + Protect ThreadPool.run() from interrupted exceptions
 + Added org.mortbay.http.ErrorHandler for error pages.
 + JsseListener checks UserAgent for browsers that can't grok persistent SSL
   (msie5)
 + Removed the CMR/CMP distributed session implementation

jetty-4.2.14 - 04 November 2003
 + respect content length when decoding form content.
 + JBoss integration uses writer rather than stream for XML config handling
 + Fixed NPE in SSO
 + Expire pages that contain set-cookie as per RFC2109 recommendation

jetty-5.0.alpha3 - 19 October 2003
 + Reworked Dispatcher to better support cross context sessions.
 + Use File.toURI().toURL() when jdk 1.2 alternative is available.
 + Priority added to ThreadPool
 + replaced win32 service with http://wrapper.tanukisoftware.org
 + FileClassPath derived from walk of classloader hierarchy.
 + Implemented security constraint combinations
 + Set TransactionManager on JettyPlus datasources and pools
 + Fixed null pointer if no sevices configured for JettyPlus
 + Updated jasper and examples to 5.0.12
 + Lazy authentication if no auth constraint.
 + Restore servlet handler after dispatch
 + Allow customization of HttpConnections
 + Failed requests excluded from duration stats

jetty-4.2.14RC1 - 19 October 2003
 + Reworked Dispatcher to better support cross context sessions.
 + Added UserRealm.logout and arrange for form auth
 + Allow customization of HttpConnections
 + Failed requests excluded from

jetty-4.2.14RC0 - 07 October 2003
 + Correctly setup context classloader in cross context dispatch.
 + Put a semi busy loop into proxy tunnels for IE problems
 + Fixed handling of error pages for IO and Servlet exceptions
 + updated extra/j2ee to jboss 3.2.1+
 + Use File.toURI().toURL() when jdk 1.2 alternative is available.
 + cookie timestamps are in GMT
 + Priority on ThreadedServer
 + replaced win32 service with http://wrapper.tanukisoftware.org
 + Build fileclasspath from a walk of the classloaders
 + Set TransactionManager on JettyPlus datasources and pools
 + Fixed null pointer if no sevices configured for JettyPlus
 + Fixed comments with embedded double dashes on jettyplus.xml file

jetty-5.0.alpha2 - 19 September 2003
 + Use commons logging.
 + Use log4j if extra is present.
 + Improved JMX start.
 + Update jakarta examples
 + Correctly setup context classloader in cross context dispatch.
 + Turn off validation without non-xerces errors
 + minor doco updates.
 + moved mailing lists to sourceforge.
 + Put a semi busy loop into proxy tunnels for IE problems
 + MultipartRequest supports multi value headers.
 + XML entity resolution uses URLs not Resources
 + Implemented ServletRequestListeners as optional filter.
 + Moved error page mechanism to be webapp only.
 + Fixed error page handling of IO and Servlet exceptions.

jetty-5.0.alpha1 - 12 August 2003
 + Switched to mx4j
 + Improve combinations of Security Constraints
 + Implemented locale encoding mapping.
 + Synced with 4.2.12
 + Updated to Jasper 5.0.7
 + Server javadoc from war

jetty-5.0.alpha0 - 16 July 2003
 + Compiled against 2.4 servlet spec.
 + Implemented remote/local addr/port methods
 + Updated authentication so that a normal Principal is used.
 + updated to jasper 5.0.3
 + Implemented setCharaterEncoding
 + Implemented filter-mapping <dispatcher> element
 + Implemented Dispatcher forward attributes.

jetty-4.2.12 - 12 August 2003
 + Restore max inactive interval for session manager
 + Removed protection of org.mortbay.http attributes
 + Fixed parameter ordering for a forward request.
 + Fixed up HTAccessHandler
 + Improved error messages from ProxyHandler
 + Added missing S to some OPTIONS strings
 + Added open method to threaded server.
 + FORMAuthenticator does 403 with empty error page.
 + Fixed MIME types for chemicals
 + Padding for IE in RootNotFoundHandler

jetty-4.2.11 - 12 July 2003
 + Fixed race in servlet initialization code.
 + Cookie params all in lower case.
 + Simplified AJP13 connection handling.
 + Prevent AJP13 from reordering query.
 + Support separate Monitor class for start
 + Branched for Jetty 5 development.

jetty-4.2.10 - 07 July 2003
 + Updates to JettyPlus documentation
 + Updates to Jetty tutorial for start.jar, jmx etc

jetty-4.2.10pre2 - 04 July 2003
 + Improvement to JettyPlus config of datasources and connection pools
 + Addition of mail service for JettyPlus
 + Move to Service-based architecture for JettyPlus features
 + Re-implementation of JNDI
 + Many improvements in JettyPlus java:comp handling
 + Allow multiple security-role-ref elements per servlet.
 + Handle Proxy-Connection better
 + Cleaned up alias handling.
 + Confidential redirection includes query
 + handle multiple security role references
 + Fixed cookie handling for old cookies and safari
 + Restricted ports in ProxyHandler.
 + URI always encodes %
 + Session statistics
 + XmlConfiguration can get/set fields.

jetty-4.2.10pre1 - 02 June 2003
 + Fixed JSP code visibility problem introduced in Jetty-4.2.10pre0
 + Added stop.jar
 + Added SSO implementation for FORM authentication.
 + WebApplicationContext does not reassign defaults descriptor value.
 + Fixed AJP13 protocol so that request/response header enums are correct.
 + Fixed form auth success redirect after retry, introduced in 4.2.9rc1
 + Trace support is now optional (in AbstractHttpHandler).
 + Deprecated forced chunking.
 + Form authentication remembers URL over 403
 + ProxyHandler has improved test for request content
 + Removed support of org.mortbay.http.User role.
 + Fixed problem with shared session for inter context dispatching.

jetty-4.2.10pre0 - 05 May 2003
 + Moved Log4JLogSink into JettyPlus
 + Added ability to override jetty startup class by using -Djetty.server on
   runline
 + Incorporate JettyPlus jotm etc into build.
 + Massive reorg of the CVS tree.
 + Incorporate jetty extra and plus into build
 + Integrate with JAAS
 + Apply the append flag of RolloverFileOutputStream constructor.
 + RolloverFileOutputStream manages Rollover thread.
 + New look and feel for www site.
 + Fixed table refs in JDBCUserRealm.
 + Allow params in form auth URLs
 + Updated to jasper jars from tomcat 4.1.24
 + Allow query params in error page URL.
 + ProxyHandler checks black and white lists for Connect.
 + Merge multivalued parameters in dispatcher.
 + Fixed CRLF bug in MultiPartRequest
 + Warn if max form content size is reached.
 + getAuthType returns CLIENT_CERT instead of CLIENT-CERT.
 + getAuthType maps the HttpServletRequest final strings.
 + FORM Authentication is serializable for session distribution.

jetty-4.2.9 - 19 March 2003
 + Conditional headers check after /dir to /dir/ redirection.

jetty-4.2.9rc2 - 16 March 2003
 + Fixed build.xml for source release
 + Made rfc2068 PUT/POST Continues support optional.
 + Defaults descriptor has context classloader set.
 + Allow dispatch to j_security_check
 + Added X-Forwarded-For header in ProxyHandler
 + Updated included jmx jars

jetty-4.2.9rc1 - 06 March 2003
 + Work around URLClassloader not handling leading /
 + Dump servlet can load resources for testing now.
 + Added trust manager support to SunJsseListener.
 + Added support for client certs to AJP13.
 + Cleaned up includes
 + Removed checking for single valued headers.
 + Optional 2.4 behaviour for sessionDestroyed notification.
 + Stop proxy url from doing user interaction.
 + Turn request log buffering off by default.
 + Reduced default context cache sizes (Total 1MB file 100KB).
 + ProxyHandler has black and white host list.
 + Added requestlog to HttpContext.
 + Allow delegated creation of WebApplication derivations.
 + Check Data contraints before Auth constraints

jetty-4.2.8_01 - 18 February 2003
 + Patched first release of 4.2.8 with correct version number
 + Fixed CGI servlet to handle multiple headers.
 + Added a SetResponseHeadersHandler, can set P3P headers etc.
 + ProxyHandler can handle multiple cookies.
 + Fixed AdminServlet to handle changed getServletPath better.
 + Default servlet can have own resourceBase.
 + Rolled back SocketChannelListener to 4.2.5 version
 + Added option to resolve remote hostnames.  Defaults to off.
 + Added MBeans for Servlets and Filters
 + Moved ProxyHandler to the src1.4 tree

jetty-4.2.7 - 04 February 2003
 + Upgraded to JSSE 1.0.3_01 to fix security problem.
 + Fixed proxy tunnel for non persistent connections.
 + Relative sendRedirect handles trailing / correctly.
 + Changed PathMap to conform to / getServletPath handling.

jetty-4.2.6 - 24 January 2003
 + Improved synchronization on AbstractSessionManager.
 + Allow AJP13 buffers to be resized.
 + Fixed LineInput problem with expanded buffers.
 + ClientCertAuthentication updates request.
 + Fixed rel sendRedirects for root context.
 + Added HttpContext.setHosts to restrict context by real interface.
 + Added MBeans for session managers
 + Improved SocketChannelListener contributed.
 + Added version to HttpServerMBean.

jetty-4.2.5 - 14 January 2003
 + Fixed pathParam bug for ;jsessionid
 + Don't process conditional headers and ranges for includes
 + Added Log4jSink in the contrib directory.
 + Fixed requestedSessionId null bug.

jetty-4.2.4 - 04 January 2003
 + Fixed stop/start handling of servlet context
 + Reuse empty LogSink slots.
 + HTAccessHandler checks realm as well as htpassword.
 + Clear context listeners after stop.
 + Clear context attributes after stop.
 + Use requestedSessionId as default session ID.
 + Added MBeans for handlers
 + Upgraded jasper to 4.1.18

jetty-4.2.4rc0 - 12 December 2002
 + Simplified ThreadedServer
 + Use ThreadLocals for ByteArrayPool to avoid synchronization.
 + Use Version to reset HttpFields
 + Cheap clear for HttpFields
 + Fixed setBufferSize NPE.
 + Cleaned up some unused listener throws.
 + Handle chunked form data.
 + Allow empty host header.
 + Avoid optional 100 continues.
 + Limit form content size.
 + Handle = in param values.
 + Added HttpContext.flushCache
 + Configurable root context.
 + RootNotFoundHandler to help when no context found.
 + Update jasper to 4.1.16beta
 + Fixed dir listing from jars.
 + Dir listings in UTF8
 + Character encoding handling for GET requests.
 + Removed container transfer encoding handling.
 + Improved setBufferSize handling
 + Code logs objects rather than strings.
 + Better access to session manager.
 + Fixed isSecure and getScheme for SSL over AJP13
 + Improved ProxyHandler to the point is works well for non SSL.
 + Implemented RFC2817 CONNECT in ProxyHandler
 + Added gzip content encoding support to Default and ResourceHandler

jetty-4.2.3 - 02 December 2002
 + Removed aggressive threadpool shrinkage to avoid deadlock on SMP machines.
 + Fixed some typos
 + Added links to Jetty Powered page
 + Clean up of ThreadedServer.stop()
 + Updated bat scripts
 + Added PKCS12Import class to import PKCS12 key directly
 + removed old HttpContext.setDirAllowed()
 + added main() to org.mortbay.http.Version
 + Check form authentication config for leading /
 + Cleaner servlet stop to avoid extra synchronization on handle
 + org.mortbay.http.HttpContext.FileClassPathAttribute

jetty-4.2.2 - 20 November 2002
 + Fixed sendRedirect for non http URLS
 + Fixed URI query recycling for persistent connections
 + Fixed handling of empty headers
 + Added EOFException to reduce log verbosity on closed connections.
 + Avoided bad buffer status after closed connection.

jetty-4.2.1 - 18 November 2002
 + Fixed bad optimization in UrlEncoding
 + Re-enabled UrlEncoding test harnesses

jetty-4.2.0 - 16 November 2002
 + Fixed AJP13 buffer size.
 + Fixed remove listener bug.
 + Fixed include of Invoker servlet.
 + Restrict 304 responses to seconds time resolution.
 + Use IE date formatting for speed.
 + Removed jasper source and just include jars from 4.1.12
 + Worked around JVM1.3 bug for JSPs
 + Lowercase jsessionid for URLs only.
 + Made NCSARequestLog easier to extend.
 + Added definitions for RFC2518 WebDav response codes.
 + Removed remaining non portable getBytes() calls
 + Added upload demo to dump servlet.
 + Many more optimizations.

jetty-4.1.4 - 16 November 2002
 + Fixed ContextLoader parent delegation bug
 + Fixed remove SocketListener bug.
 + Fixed Invoker servlet for RD.include
 + Use IE date formatting for last-modified efficiency
 + Last modified handling uses second resolution.
 + Made NCSARequestLog simpler to extend.

jetty-4.2.0rc1 - 02 November 2002
 + Support default mime mapping defined by *
 + Recycling of HttpFields class.
 + Renamed Filter application methods.
 + Fixed firstWrite after commit.
 + Fixed ContextLoader parent delegation bug.
 + Fixed problem setting the size of chunked buffers.
 + Removed unused Servlet and Servlet-Engine headers.
 + Fixed servletpath on invoker for named servlets.
 + Fixed directory resource bug in JarFileResource.
 + Improved handling of 2 byte encoded characters within forms.

jetty-4.2.0rc0 - 24 October 2002
 + Greg's birthday release!
 + Added embedded iso8859 writer to HttpOutputStream.
 + Removed duplicate classes from jar
 + Fixed RolloverFileOutputStream without date.
 + Fixed SessionManager initialization
 + Added authenticator to admin.xml
 + Fixed Session timeout NPE.

jetty-4.1.3 - 24 October 2002
 + Fixed RolloverFileOutputStream without date.
 + Fixed SessionManager initialization
 + Added authenticator to admin.xml
 + Fixed Session timeout NPE.

jetty-4.0.6 - 24 October 2002
 + Clear interrupted status in ThreadPool
 + Fixed forward query string handling
 + fixed forward attribute handling for jsp-file servlets
 + Fixed setCharacterEncoding to work with getReader
 + Fixed handling of relative sendRedirect after forward.
 + Fixed virtual hosts temp directories.

jetty-4.2.0beta0 - 13 October 2002
 + New ThreadPool implementation.
 + New Buffering implementation.
 + New AJP13 implementation.
 + Removed Dispatcher dependancy on ServletHttpContext
 + getNamedDispatcher(null) returns containers default servlet.
 + unquote charset in content type
 + Stop/Start filters in declaration order.
 + Use "standard" names for default,jsp & invoker servlets.
 + Fixed caching of directories to avoid shared buffers.
 + Fixed bad log dir detection
 + Fix Session invalidation bug
 + Build without jmx
 + 404 instead of 403 for WEB-INF requests
 + FORM authentication sets 403 error page
 + Allow %3B encoded ; in URLs
 + Allow anonymous realm
 + Update jasper to 4.1.12 tag

jetty-4.1.2 - 13 October 2002
 + Some AJP13 optimizations.
 + getNamedDispatcher(null) returns containers default servlet.
 + unquote charset in content type
 + Stop/Start filters in declaration order.
 + Use "standard" names for default,jsp & invoker servlets.
 + Fixed caching of directories to avoid shared buffers.
 + Fixed bad log dir detection
 + Fix Session invalidation bug
 + Build without jmx
 + 404 instead of 403 for WEB-INF requests
 + FORM authentication sets 403 error page
 + Allow %3B encoded ; in URLs
 + Allow anonymous realm
 + Update jasper to 4.1.12 tag

jetty-4.1.1 - 30 September 2002
 + Fixed client scripting vulnerability with jasper2.
 + Merged LimitedNCSARequestLog into NCSARequestLog
 + Fixed space in resource name handling for jdk1.4
 + Moved launcher/src to src/org/mortbay/start
 + Fixed infinite recursion in JDBCUserRealm
 + Avoid setting sotimeout for optimization.
 + String comparison of If-Modified-Since headers.
 + Touch files when expanding jars
 + Deprecated maxReadTime.
 + Cache directory listings.

jetty-4.1.0 - 22 September 2002
 + Fixed CGI+windows security hole.
 + Fixed AJP13 handling of mod_jk loadbalancing.
 + Stop servlets in opposite order to start.
 + NCSARequest log buffered default
 + WEB-INF/classes before WEB-INF/lib
 + Sorted directory listings.
 + Handle unremovable tempdir.
 + Context Initparams to control session cookie domain, path and age.
 + ClientCertAuthenticator protected from null subjectDN
 + Added LimitedNCSARequestLog
 + Use javac -target 1.2 for normal classes

jetty-4.1.0RC6 - 14 September 2002
 + Don't URL encode FileURLS.
 + Improved HashUserRealm doco
 + FormAuthenticator uses normal redirections now.
 + Encode URLs of Authentication redirections.
 + Added logon.jsp for no cookie form authentication.
 + Extended Session API to pass request for jvmRoute handling
 + Fixed problem with AJP 304 responses.
 + Improved look and feel of demo
 + Cleaned up old debug.
 + Added redirect to welcome file option.

jetty-4.1.0RC5 - 08 September 2002
 + AJP13Listener caught up with HttpConnection changes.
 + Added commandPrefix init param to CGI
 + More cleanup in ThreadPool for idle death.
 + Improved errors for misconfigured realms.
 + Implemented security-role-ref for isUserInRole.

jetty-4.1.0RC4 - 30 August 2002
 + Included IbmJsseListener in the contrib directory.
 + Updated jasper2 to 4.1.10 tag.
 + Reverted to 302 for all redirections as all clients do not understand 303
 + Created statsLock sync objects to avoid deadlock when stopping.

jetty-4.1.0RC3 - 28 August 2002
 + Fixed security problem for suffix matching with trailing "/"
 + addWebApplications encodes paths to allow for spaces in file names.
 + Improved handling of PUT,DELETE & MOVE.
 + Improved handling of path encoding in Resources for bad JVMs
 + Added buffering to request log
 + Created and integrated the Jetty Launcher
 + Made Resource canonicalize it's base path for directories
 + Allow WebApplicationHandler to be used with other handlers.
 + Added defaults descriptor to addWebApplications.
 + Allow FORM auth pages to be within security constraint.

jetty-4.1.0RC2 - 20 August 2002
 + Conveninace setClassLoaderJava2Compliant method.
 + Clear interrupted status in ThreadPool
 + Fixed HttpFields cache overflow
 + Improved ByteArrayPool to handle multiple sizes.
 + Added HttpListener.bufferReserve
 + Use system line separator for log files.
 + Updated to Jasper2 (4_1_9 tag)
 + Build ant, src and zip versions with the release

jetty-4.1.0RC1 - 11 August 2002
 + Fixed forward query string handling
 + Fixed setCharacterEncoding to work with getReader
 + Fixed getContext to use canonical contextPathSpec
 + Improved the return codes for PUT
 + Made HttpServer serializable
 + Updated international URI doco
 + Updated jasper to CVS snapshot 200208011920
 + Fixed forward to jsp-file servlet
 + Fixed handling of relative sendRedirect after forward.

jetty-4.1.0RC0 - 31 July 2002
 + Fixed getRealPath for packed war files.
 + Changed URI default charset back to ISO_8859_1
 + Restructured Password into Password and Credentials
 + Added DigestAuthenticator
 + Added link to a Jetty page in Korean.
 + Added ExpiryHandler which can set a default Expires header.

jetty-4.0.5 - 31 July 2002
 + Fixed getRealPath for packed war files.
 + Reversed order of ServletContextListener.contextDestroyed calls
 + Fixed getRequestURI for RD.forward to return new URI.

jetty-4.1.B1 - 19 July 2002
 + Updated mini.http.jar target
 + CGI Servlet, pass all HTTP headers through.
 + CGI Servlet, catch and report program invocation failure status.
 + CGI Servlet, fixed suffix mapping problem.
 + CGI Servlet, set working directory for exec
 + Support HTTP/0.9 requests again
 + Reversed order of ServletContextListener.contextDestroyed calls
 + Moved dynamic servlet handling to Invoker servlet.
 + Moved webapp resource handling to Default servlet.
 + Sessions create attribute map lazily.
 + Added PUT,DELETE,MOVE support to webapps.
 + Added 2.4 Filter dispatching support.

jetty-3.1.9 - 15 July 2002
 + Allow doHead requests to be forwarded.
 + Fixed race in ThreadPool for minThreads <= CPUs

jetty-4.1.B0 - 13 July 2002
 + Added work around of JDK1.4 bug with NIO listener
 + Moved 3rd party jars to $JETTY_HOME/ext
 + Fixed ThreadPool bug when minThreads <= CPUs
 + close rather than disable stream after forward
 + Allow filter init to access servlet context methods.
 + Keep notFoundContext out of context mapping lists.
 + mod_jk FAQ
 + Fixed close problem with load balancer.
 + Stopped RD.includes closing response.
 + RD.forward changes getRequestURI.
 + NCSARequestLog can log to stderr

jetty-4.1.D2 - 24 June 2002
 + Support trusted external authenticators.
 + Moved jmx classes from JettyExtra to here.
 + Set contextloader during webapplicationcontext.start
 + Added AJP13 listener for apache integration.
 + Fixed ChunkableOutputStream close propagation
 + Better recycling of HttpRequests.
 + Protect session.getAttributeNames from concurrent modifications.
 + Allow comma separated cookies and headers
 + Back out Don't chunk 30x empty responses.
 + Conditional header tested against welcome file not directory.
 + Improved ThreadedServer stopping on bad networks
 + Use ThreadLocals to avoid unwrapping in Dispatcher.

jetty-4.0.4 - 23 June 2002
 + Back out change: Don't chunk 30x empty responses.
 + Conditional header tested against welcome file not directory.
 + Improved ThreadedServer stopping on bad networks

jetty-4.0.3 - 20 June 2002
 + WebapplicationContext.start sets context loader
 + Fixed close propagation of on-chunked output streams
 + Force security disassociation.
 + Better recycling of HttpRequests.
 + Protect session.getAttributeNames from concurrent modifications.
 + Allow session manager to be initialized when set.
 + Fixed japanese locale
 + Allow comma separated cookies and headers

jetty-4.1.D1 - 08 June 2002
 + Recycle servlet requests and responses
 + Added simple buffer pool.
 + Reworked output buffering to keep constant sized buffers.
 + Don't chunk 30x empty responses.
 + Fixed "" contextPaths in Dispatcher.
 + Removed race for the starting of session scavaging
 + Fixed /foo/../bar// bug in canonical path.
 + Merged ResourceBase and SecurityBase into HttpContext

jetty-4.0.2 - 06 June 2002
 + Fixed web.dtd references.
 + Fixed handler/context start order.
 + Added OptimizeIt plug
 + Fixed /foo/../bar// bug in canonical path.
 + Don't chunk 30x empty responses.
 + Fixed "" contextPaths in Dispatcher.
 + Removed race for the starting of session scavaging

jetty-3.1.8 - 06 June 2002
 + Made SecurityConstraint.addRole() require authentication.
 + Fixed singled threaded dynamic servlets
 + Fixed no slash context redirection.
 + Fixed /foo/../bar// bug in canonical path.

jetty-4.1.D0 - 05 June 2002
 + The 4.1 Series started looking for even more performance within the 2.3
   specification.
 + Removed the HttpMessage facade mechanism
 + BRAND NEW WebApplicationHandler & WebApplicationContext
 + Added TypeUtil to reduce Integer creation.
 + General clean up of the API for for MBean getters/setters.
 + Experimental CLIENT-CERT Authenticator
 + Restructured ResourceHandler into ResourceBase
 + Fixed web.dtd references.
 + Fixed handler/context start order.
 + Added OptimizeIt plug.

jetty-4.0.1 - 22 May 2002
 + Fixed contextclassloader on ServletContextEvents.
 + Support graceful stopping of context and server.
 + Fixed "null" return from getRealPath
 + OutputStreamLogSink config improvements
 + Updated jasper to 16 May snapshot

jetty-4.0.1RC2 - 14 May 2002
 + Better error for jre1.3 with 1.4 classes
 + Cleaned up RD query string regeneration.
 + 3DES Keylength was being reported as 0. Now reports 168 bits.
 + Implemented the run-as servlet tag.
 + Added confidential and integral redirections to HttpListener
 + Fixed ServletResponse.reset() to resetBuffer.

jetty-4.0.1RC1 - 29 April 2002
 + Improved flushing of chunked responses
 + Better handling if no realm configured.
 + Expand ByteBuffer full limit with capacity.
 + Fixed double filtering of welcome files.
 + Fixed FORM authentication auth of login page bug.
 + Fixed setTempDirectory creation bug
 + Avoid flushes during RequestDispatcher.includes

jetty-4.0.1RC0 - 18 April 2002
 + Updated Jasper to CVS snapshot from Apr 18 18:50:59 BST 2002
 + Pass pathParams via welcome file forward for jsessionid
 + Extended facade interfaces to HttpResponse.sendError
 + Moved basic auth handling to HttpRequest
 + AbstractSessionManager sets contextClassLoader for scavanging
 + Set thread context classloader for webapp load-on-startup inits
 + Added extract arg to addWebApplications
 + Fixed delayed response bug: Stopped HttpConnection consuming input from
   timedout connection.
 + DTD allows static "Get" and "Set" methods to be invoked.

jetty-4.0.0 - 22 March 2002
 + Updated tutorial configure version
 + Added IPAddressHandler for IP restrictions
 + Updated contributors.
 + Minor documentation updates.
 + Jetty.sh cygwin support

jetty-4.0.RC3 - 20 March 2002
 + Fixed ZZZ offset format to +/-HHMM
 + Updated history
 + JDBCUserRealm instantiates JDBC driver
 + ContextInitialized notified before load-on-startup servlets.
 + Suppress WriterOutputStream warning.
 + Changed html attribute order for mozilla quirk.

jetty-4.0.RC2 - 12 March 2002
 + Fixed security constraint problem with //
 + Fixed version for String XmlConfigurations
 + Fixed empty referrer in NCSA log.
 + Dont try to extract directories
 + Added experimental nio SocketChannelListener
 + Added skeleton load balancer
 + Fixed column name in JDBCUserRealm
 + Remove last of the Class.forName calls.
 + Removed redundant sessionID check.
 + Security FAQ
 + Disabled the Password EXEC mechanism by default

jetty-3.1.7 - 12 March 2002
 + Fixed security problem with constraints being bypassed with // in URLs

jetty-4.0.RC1 - 06 March 2002
 + Added ContentEncodingHandler for compression.
 + Fixed filter vs forward bug.
 + Improved efficiency of quality list handling
 + Simplified filter API to chunkable streams
 + XmlParser is validating by default. use o.m.x.XmlParser.NotValidating
   property to change.
 + contextDestroyed event sent before destruction.
 + Minor changes to make HttpServer work on J2ME CVM
 + Warn if jdk 1.4 classes used on JVM <1.4
 + WebApplication will use ContextLoader even without WEB-INF directory.
 + FileResource depends less on FilePermissions.
 + Call response.flushBuffer after service to flush wrappers.
 + Empty suffix for temp directory.
 + Contributors list as an image to prevent SPAM!
 + Fixed recursive DEBUG loop in Logging.
 + Updated jetty.sh to always respect arguments.

jetty-3.1.6 - 28 February 2002
 + Implemented 2.3 clarifications to security constraint semantics PLEASE
   REVIEW YOUR SECURITY CONSTRAINTS (see README).
 + Empty suffix for temp directory.
 + Fixed HttpFields remove bug
 + Set Listeners default scheme
 + LineInput can handle any sized marks
 + HttpResponse.sendError makes a better attempt at finding an error page.
 + Dispatcher.forward dispatches directly to ServletHolder to avoid premature
   exception handling.

jetty-4.0.B2 - 25 February 2002
 + Minor Jasper updates
 + Improve handling of unknown URL protocols.
 + Improved default jetty.xml
 + Adjust servlet facades for welcome redirection
 + User / mapping rather than /* for servlet requests to static content
 + Accept jetty-web.xml or web-jetty.xml in WEB-INF
 + Added optional JDK 1.4 src tree
 + o.m.u.Frame uses JDK1.4 stack frame handling
 + Added LoggerLogSink to direct Jetty Logs to JDK1.4 Log.
 + Start ServletHandler as part of the FilterHandler start.
 + Simplified addWebApplication
 + Added String constructor to XmlConfiguration.
 + Added org.mortbay.http.JDBCUserRealm
 + Init classloader for JspServlet
 + Slightly more agressive eating unused input from non persistent connection.

jetty-4.0.B1 - 13 February 2002
 + WriterOutputStream so JSPs can include static resources.
 + Suppress error only for IOExceptions not derivitives.
 + HttpConnection always eats unused bodies
 + Merged HttpMessage and Message
 + LineInput waits for LF after CF if seen CRLF before.
 + Added setClassLoader and moved getFileClassPath to HttpContext
 + Updated examples webapp from tomcat
 + getRequestURI returns encoded path
 + Servlet request destined for static content returns paths as default servlet

jetty-4.0.B0 - 04 February 2002
 + Implemented 2.3 security constraint semantics PLEASE REVIEW YOUR SECURITY
   CONSTRAINTS (see README).
 + Stop and remove NotFound context for HttpServer
 + HttpContext destroy
 + Release process builds JettyExtra
 + Welcome files may be relative
 + Fixed HttpFields remove bug
 + Added Array element to XMLConfiguration
 + Allow listener schemes to be set.
 + Added index links to tutorial
 + Renamed getHttpServers and added setAnonymous
 + Updated crimson to 1.1.3
 + Added hack for compat tests in watchdog for old tomcat stuff
 + Added AbstractSessionManager
 + Support Random Session IDs in HashSessionManager.
 + Common handling of TRACE
 + Updated tutorial and FAQ
 + Reduce object count and add hash width to StringMap
 + Factor out RolloverFileOutputStream from OutputStreamLogSink
 + Remove request logSink and replace with RequestLog using
   RolloverFileOutputStream
 + Handle special characters in resource file names better.
 + Welcome file dispatch sets requestURI.
 + Removed triggers from Code.

jetty-4.0.D4 - 14 January 2002
 + Prevent output after forward
 + Handle ServletRequestWrappers for Generic Servlets
 + Improved handling of UnavailableException
 + Extract WAR files to standard temp directory
 + URI uses UTF8 for % encodings.
 + Added BlueRibbon campaign.
 + RequestDispatcher uses cached resources for include
 + Improved HttpResponsse.sendError error page matching.
 + Fixed noaccess auth demo.
 + FORM auth caches UserPrincipal
 + Added isAuthenticated to UserPrincipal

jetty-4.0.D3 - 31 December 2001
 + Fixed cached filter wrapping.
 + Fixed getLocale again
 + Patch jasper to 20011229101000
 + Removed limits on mark in LineInput.
 + Corrected name to HTTP_REFERER in CGI Servlet.
 + Fixed UrlEncoding for % + combination.
 + Generalized temp file handling
 + Fixed ContextLoader lib handling.
 + DateCache handles misses better.
 + HttpFields uses DateCache more.
 + Moved admin port to 8081 to avoid JBuilder
 + Made Frame members private and fixed test harness
 + cookies with maxAge==0 expire on 1 jan 1970
 + setCookie always has equals

jetty-3.1.5 - 11 December 2001
 + setCookie always has equals for cookie value
 + cookies with maxage==0 expired 1 jan 1970
 + Fixed formatting of redirectURLs for NS4.08
 + Fixed ChunableInputStream.resetStream bug.
 + Ignore IO errors when trying to persist connections.
 + Allow POSTs to static resources.
 + stopJob/killStop in ThreadPool to improve stopping ThreadedServer on some
   platforms.
 + Branched at Jetty_3_1

jetty-4.0.D2 - 02 December 2001
 + Removed most of the old doco, which needs to be rewritten and added again.
 + Restructured for demo and test hierarchies
 + Fixed formatting of redirect URLs.
 + Removed ForwardHandler.
 + Removed Demo.java (until updated).
 + Made the root context a webapplication.
 + Moved demo docroot/servlets to demo directory
 + added addWebApplications auto discovery
 + Disabled last forwarding by setPath()
 + Removed Request set methods (will be replaced)
 + New event model to decouple from beans container.
 + Better handling of charset in form encoding.
 + Allow POSTs to static resources.
 + Fixed ChunableInputStream.resetStream bug.
 + Ignore IO errors when trying to persist connections.
 + stopJob/killStop in ThreadPool to improve stopping ThreadedServer on some
   platforms.

jetty-4.0.D1 - 14 November 2001
 + Fixed ServletHandler with no servlets
 + Fixed bug with request dispatcher parameters
 + New ContextLoader implementation.
 + New Dispatcher implementation
 + Added Context and Session Event Handling
 + Added FilterHolder
 + Added FilterHandler
 + Changed HandlerContext to HttpContext
 + Simplified ServletHandler
 + Removed destroy methods
 + Simplified MultiMap

jetty-4.0.D0 - 06 November 2001
 + Branched from Jetty_3_1 == Jetty_3_1_4
 + 2.3 Servlet API
 + 1.2 JSP API
 + Jasper from tomcat4
 + Start SessionManager abstraction.
 + Added examples webapp from tomcat4
 + Branched at Jetty_3_1

jetty-3.1.4 - 06 November 2001
 + Added RequestLogFormat to allow extensible request logs.
 + Support the ZZZ timezone offset format in DateCache
 + HTAccessHandler made stricter on misconfiguration
 + Generate session unbind events on a context.stop()
 + Default PathMap separator changed to ":,"
 + PathMap now ignores paths after ; or ? characters.
 + Remove old stuff from contrib that had been moved to extra
 + getRealPath accepts \ URI separator on platforms using \ file separator.

jetty-3.1.3 - 26 October 2001
 + Fix security problem with trailing special characters. Trailing %00 enabled
   JSP source to be viewed or other servlets to be bypassed.
 + Fixed several problems with external role authentication. Role
   authentication in JBoss was not working correctly and there were possible
   object leaks. The fix required an API change to UserPrinciple and UserRealm.
 + Allow a per context UserRealm instance.
 + Upgraded JSSE to 1.0.2
 + Improved FORM auth handling of role failure.
 + Improved Jasper debug output.
 + Improved ThreadedServer timeout defaults
 + Fixed binary files in CVS
 + Fixed Virtual hosts to case insensitive.
 + PathMap spec separator changed from ',' to ':'. May be set with
   org.mortbay.http.PathMap.separators system property.
 + Correct dispatch to error pages with javax attributes set.

jetty-3.1.2 - 13 October 2001
 + Fixed double entry on PathMap.getMatches
 + Fixed servlet handling of non session url params.
 + Fixed attr handling in XmlParser.toString
 + Fixed request log date formatting
 + Fixed NotFoundHandler handling of unknown methods
 + Fixed FORM Authentication username.
 + Fixed authentication role handling in FORM auth.
 + FORM authentication passes query params.
 + Added short delay to shutdown hook for JVM bug.
 + Added ServletHandler.sessionCount()
 + Added run target to ant
 + Changed 304 responses for Opera browser.
 + Changed JSESSIONID to jsessionid
 + Log OK state after thread low warnings.
 + Changed unsatisfiable range warnings to debug.
 + Further improvements in handling of shutdown.

jetty-3.1.1 - 27 September 2001
 + Fixed jar manifest format - patched 28 Sep 2001
 + Removed JDK 1.3 dependancy
 + Fixed ServletRequest.getLocale().
 + Removed incorrect warning for WEB-INF/lib jar files.
 + Handle requestdispatcher during init.
 + Use lowercase tags in html package to be XHTML-like.
 + Correctly ignore auth-constraint descriptions.
 + Reduced verbosity of bad URL errors from IIS virus attacks

jetty-3.1.0 - 21 September 2001
 + Added long overdue Tutorial documentation.
 + Improved some other documentation.
 + Fix ResourceHandler cache invalidate.
 + Fix ServletResponse.setLocale()
 + Fix reuse of Resource
 + Fix Jetty.bat for spaces.
 + Fix .. handling in URI
 + Fix REFFERER in CGI
 + Fix FORM authentication on exact patterns
 + Fix flush on stop bug in logs.
 + Fix param reading on CGI servlet
 + New simplified jetty.bat
 + Improved closing of listeners.
 + Optimized List creation
 + Removed win32 service.exe
 + Added HandlerContext.registerHost

jetty-3.1.rc9 - 02 September 2001
 + Added bin/orgPackage.sh script to change package names.
 + Changed to org.mortbay domain names.
 + Form auth login and error pages relative to context path.
 + Fixed handling of rel form authentication URLs
 + Added support for Nonblocking listener.
 + Added lowResourcePersistTimeMs for more graceful degradation when we run out
   of threads.
 + Patched Jasper to 3.2.3.
 + Added handlerContext.setClassPaths
 + Fixed bug with non cookie sessions.
 + Format cookies in HttpFields.

jetty-3.1.rc8 - 22 August 2001
 + Support WEB-INF/web-jetty.xml configuration extension for webapps
 + Allow per context log files.
 + Updated sponsors page
 + Added HttpServer statistics
 + Don't add notfound context.
 + Many major and minor optimizations:
 + ISO8859 conversion
 + Buffer allocation
 + URI pathAdd
 + StringMap
 + URI canonicalPath
 + OutputStreamLogSink replaces WriterLogSink
 + Separation of URL params in HttpHandler API.
 + Fixed handling of default mime types
 + Allow contextpaths without leading /
 + Removed race from dynamic servlet initialization.

jetty-3.1.rc7 - 09 August 2001
 + Fix bug in sendRedirect for HTTP/1.1
 + Added doco for Linux port redirection.
 + Don't persist connections if low on threads.
 + Added shutdown hooks to Jetty.Server to trap Ctl-C
 + Fixed bug with session ID generation.
 + Added FORM authentication.
 + Remove old context path specs
 + Added UML diagrams to Jetty architecture documentation.
 + Use Enumerations to reduce conversions for servlet API.
 + Optimized HttpField handling to reduce object creatiyon.
 + ServletRequest SSL attributes in line with 2.2 and 2.3 specs.
 + Dump Servlet displays cert chains
 + Fixed redirect handling by the CGI Servlet.
 + Fixed request.getPort for redirections from 80
 + Added utility methods to ServletHandler for wrapping req/res pairs.
 + Added method handling to HTAccessHandler.
 + ServletResponse.sendRedirect puts URLs into absolute format.

jetty-3.1.rc6 - 10 July 2001
 + Avoid script vulnerability in error pages.
 + Close persistent HTTP/1.0 connections on missing Content-Length
 + Use exec for jetty.sh run
 + Improved SSL debugging information.
 + KeyPairTool can now load cert chains.
 + KeyPairTool is more robust to provider setup.
 + Fixed bug in B64Code. Optimised B64Code.
 + Added Client authentication to the JsseListener
 + Fixed a problem with Netscape and the acrobat plugin.
 + Improved debug output for IOExceptions.
 + Updated to JSSE-1.0.2, giving full strength crypto.
 + Win32 Service uses Jetty.Server instead of HttpServer.
 + Added getResource to HandleContext.
 + WebApps initialize resourceBase before start.
 + Fixed XmlParser to handle xerces1.3 OK
 + Added Get element to the XmlConfiguration class.
 + Added Static calls to the XmlConfiguration class.
 + Added debug and logging config example to demo.xml
 + Moved mime types and encodings to property bundles.
 + RequestDispatch.forward() uses normal HandlerContext.handle() path if
   possible.
 + Cleaned up destroy handling of listeners and contexts.
 + Removed getConfiguration from LifeCycleThread to avoid JMX clash.
 + Cleaned up Win32 Service server creation.
 + Moved gimp image files to Jetty3Extra

jetty-3.1.rc5 - 01 May 2001
 + Added build target for mini.jetty.jar - see README.
 + Major restructing of packages to separate servlet dependancies. c.m.XML  -
   moved XML dependant classes from c.m.Util c.m.HTTP - No servlet or XML
   dependant classes: c.m.Jetty.Servlet - moved from c.m.HTTP.Handler.Servlet
   c.m.Servlet - received some servlet dependant classes from HTTP.
 + Added UnixCrypt support to c.m.U.Password
 + Added HTaccessHandler to authenitcate against apache .htaccess files.
 + Added query param handling to ForwardHandler
 + Added ServletHandler().setUsingCookies().
 + Optimized canonical path calculations.
 + Warn and close connections if content-length is incorrectly set.
 + Request log contains bytes actually returned.
 + Fixed handling of empty responses at header commit.
 + Fixed ResourceHandler handling of ;JSESSIONID
 + Fixed forwarding to null pathInfo requests.
 + Fixed handling of multiple cookies.
 + Fixed EOF handling in MultiPartRequest.
 + Fixed sync of ThreadPool idleSet.
 + Fixed jetty.bat classpath problems.

jetty-3.0.6 - 26 April 2001
 + Fixed handling of empty responses at header commit.
 + Fixed ResourceHandler handling of ;JSESSIONID
 + Fixed forwarding to null pathInfo requests.
 + Fixed EOF handlding in MultiPartRequest.
 + Fixed sync of ThreadPool idleSet.
 + Load-on-startup the JspServlet so that precompiled servlets work.

jetty-3.1.rc4 - 14 April 2001
 + Include full versions of JAXP and Crimson
 + Added idle thread getter to ThreadPool.
 + Load-on-startup the JspServlet so that precompiled servlets work.
 + Removed stray debug println from the Frame class.

jetty-3.0.5 - 14 April 2001
 + Branched from 3.1 trunk to fix major errors
 + Fixed LineInput bug EOF
 + Improved flush ordering for forwarded requests.
 + Turned off range handling by default until bugs resolved
 + Don't chunk if content length is known.
 + fixed getLocales handling of quality params
 + Created better random session ID
 + Resource handler strips URL params like JSESSION.
 + Fixed session invalidation unbind notification to conform with spec
 + Load-on-startup the JspServlet so that precompiled servlets work.

jetty-3.1.rc3 - 09 April 2001
 + Implemented multi-part ranges so that acrobat is happy.
 + Simplified multipart response class.
 + Improved flush ordering for forwarded requests.
 + Improved ThreadPool stop handling
 + Frame handles more JIT stacks.
 + Cleaned up handling of exceptions thrown by servlets.
 + Handle zero length POSTs
 + Start session scavenger if needed.
 + Added ContentHandler Observer to XmlParser.
 + Allow webapp XmlParser to be observed for ejb-ref tags etc.
 + Created better random session ID

jetty-3.1.rc2 - 30 March 2001
 + Lifecycle.start() may throw Exception
 + Added MultiException to throw multiple nested exceptions.
 + Improved logging of nested exceptions.
 + Only one instance of default MIME map.
 + Use reference JAXP1.1 for XML parsing.y
 + Version 1.1 of configuration dtd supports New objects.
 + Improved handling of Primitive classes in XmlConfig
 + Renamed getConnection to getHttpConnection
 + fixed getLocales handling of quality params
 + fixed getParameter(name) handling for multiple values.
 + added options to turn off ranges and chunking to support acrobat requests.

jetty-3.1.rc1 - 18 March 2001
 + Moved JMX and SASL handling to Jetty3Extra release
 + Fixed problem with ServletContext.getContext(uri)
 + Added Jetty documentation pages from JettyWiki
 + Cleaned up build.xml script
 + Minimal handling of Servlet.log before initialization.
 + Various SSL cleanups
 + Resource handler strips URL params like JSESSION.

jetty-3.1.rc0 - 23 February 2001
 + Added JMX management framework.
 + Use Thread context classloader as default context loader parent.
 + Fixed init order for unnamed servlets.
 + Fixed session invalidation unbind notification to conform with spec
 + Improved handling of primitives in utilities.
 + Socket made available via HttpConnection.
 + Improved InetAddrPort and ThreadedServer to reduce DNS lookups.
 + Dynamic servlets may be restricted to Context classloader.
 + Reoganized packages to allowed sealed Jars
 + Changed getter and setter methods that did not conform to beans API.

jetty-3.0.4 - 23 February 2001
 + Fixed LineInput bug with split CRLF.

jetty-3.0.3 - 03 February 2001
 + Fixed pipelined request buffer bug.
 + Handle empty form content without exception.
 + Allow Log to be disabled before initialization.
 + Included new Jetty Logo
 + Implemented web.xml servlet mapping to a JSP
 + Fixed handling of directories without trailing /

jetty-3.0.2 - 13 January 2001
 + Replaced ResourceHandler FIFO cache with LRU cache.
 + Greatly improved buffering in ChunkableOutputStream
 + Padded error bodies for IE bug.
 + Improved HTML.Block efficiency
 + Improved jetty.bat
 + Improved jetty.sh
 + Handle unknown status reasons in HttpResponse
 + Ignore included response updates rather than IllegalStateException
 + Removed classloading stats which were causing circular class loading
   problems.
 + Allow '+' in path portion of a URL.
 + Try ISO8859_1 encoding if can't find ISO-8859-1
 + Restructured demo site pages.
 + Context specific security permissions.
 + Added etc/jetty.policy as example policy file.

jetty-3.0.1 - 20 December 2000
 + Fixed value unbind notification for session invalidation.
 + Removed double null check possibility from ServletHolder

jetty-3.0.0 - 17 December 2000
 + Improved jetty.sh logging
 + Improved dtd resolution in XML parser.
 + Fixed taglib parsing
 + Fixed rel path handling in default configurations.
 + Optional extract war files.
 + Fixed WriterLogSink init bug
 + Use inner class to avoid double null check sync problems
 + Fixed rollover bug in WriterLogSink

jetty-3.0.0.rc8 - 13 December 2000
 + Optional alias checking added to FileResource.  Turned on by default on all
   platforms without the "/" file separator.
 + Mapped *.jsp,*.jsP,*.jSp,*.jSP,*.Jsp,*.JsP,*.JSp,*.JSP
 + Tidied handling of ".", ".." and "//" in resource paths
 + Protected META-INF as well as WEB-INF in web applications.
 + Jetty.Server catches init exceptions per server
 + getSecurityHandler creates handler at position 0.
 + SysV unix init script
 + Improved exit admin handling
 + Change PathMap handling of /* to give precedence over suffix mapping.
 + Forward to welcome pages rather than redirect.
 + Removed special characters from source.
 + Default log options changed if in debug mode.
 + Removed some unused variables.
 + Added ForwardHandler
 + Removed security constraint on demo admin server.
 + Patched jasper to tomcat 3.2.1

jetty-3.0.0.rc7 - 02 December 2000
 + Fixed security problem with lowercase WEB-INF uris on windows.
 + Extended security constraints (see README and WebApp Demo).
 + Set thread context classloader during handler start/stop calls.
 + Don't set MIME-Version in response.
 + Allow dynamic servlets to be served from /
 + Handle multiple inits of same servlet class.
 + Auto add a NotFoundHandler if needed.
 + Added NotFoundServlet
 + Added range handling to ResourceHandler.
 + CGI servlet handles not found better.
 + WEB-INF protected by NotFoundServlet rather than security constraint.
 + PUT, MOVE disabled in WebApplication unless defaults file is passed.
 + Conditionals apply to puts, dels and moves in ResourceHandler.
 + URIs accept all characters < 0xff.
 + Set the AcceptRanges header.
 + Depreciated RollOverLogSink and moved functionality to an improved
   WriterLogSink.
 + Changed log options to less verbose defaults.
 + ThreadedServer.forceStop() now makes a connection to itself to handle
   non-premptive close.
 + Double null lock checks use ThreadPool.__nullLockChecks.
 + Split Debug servlet out of Admin Servlet.
 + Added Com.mortbay.HTTP.Handler.Servlet.Context.LogSink attribute to Servlet
   Context. If set, it is used in preference to the system log.

jetty-3.0.0.rc6 - 20 November 2000
 + RequestDispatcher.forward() only resets buffer, not headers.
 + Added ServletWriter that can be disabled.
 + Resource gets systemresources from it's own classloader.
 + don't include classes in release.
 + Allow load-on-startup with no content.
 + Fixed RollOverFileLogSink bug with extra log files.
 + Improved Log defaults
 + Don't start HttpServer log sink on add.
 + Admin servlet uses unique links for IE.
 + Added Win32 service support
 + Reduced risk of double null check sync problem.
 + Don't set connection:close for normal HTTP/1.0 responses.
 + RequestDispatcher new queries params replace old.
 + Servlet init order may be negative.
 + Corrected a few of the many spelling mistakes.
 + Javadoc improvements.
 + Webapps serve dynamics servlets by default.
 + Warn for missing WEB-INF or web.xml
 + Sessions try version 1 cookies in set-cookie2 header.
 + Session cookies are given context path
 + Put extra server and servlet info in header.
 + Version details in header can be suppressed with System property
   java.com.mortbay.HTTP.Version.paranoid
 + Prevent reloading dynamic servlets at different paths.
 + Implemented resource aliases in HandlerContext - used by Servlet Context
 + Map tablib configuration to resource aliases.
 + Implemented customizable error pages.
 + Simple stats in ContextLoader.
 + Allow HttpMessage state to be manipulated.
 + Allow multiple set cookies.

jetty-3.0.0.rc5 - 12 November 2000
 + Default writer encoding set by mime type if not explicitly set.
 + Relax webapp rules, accept no web.xml or no WEB-INF
 + Pass flush through ServletOut
 + Avoid jprobe race warnings in DateCache
 + Allow null cookie values
 + Servlet exceptions cause 503 unavailable rather than 500 server error
 + RequestDispatcher can dispatch static resources.
 + Merged DynamicHandler into ServletHandler.
 + Added debug form to Admin servlet.
 + Implemented servlet load ordering.
 + Moved JSP classpath hack to ServletHolder
 + Removed Makefile build system.
 + Many javadoc cleanups.

jetty-2.4.9 - 12 November 2000
 + HttpListener ignore InterruptedIOExceptions
 + HttpListener default max idle time = 20s
 + HtmlFilter handles non default encodings
 + Writing HttpRequests encodes path
 + HttpRequest.write uses ISO8859_1 encoding.

jetty-3.0.0.rc4 - 06 November 2000
 + Provide default JettyIndex.properties
 + Fixed mis-synchronization in ThreadPool.stop()
 + Fixed mime type mapping bug introduced in RC3
 + Ignore more IOExceptions (still visible with debug).

jetty-3.0.0.rc3 - 05 November 2000
 + Changed ThreadPool.stop for IBM 1.3 JVM
 + Added bin/jetty.sh run script.
 + upgraded build.xml to ant v1.2
 + Set MaxReadTimeMs in all examples
 + Further clean up of the connection close actions
 + Moved unused classes from com.mortbay.Util to com.mortbay.Tools in new
   distribution package.
 + Handle mime suffixes containing dots.
 + Added gz tgz tar.gz .z mime mappings.
 + Fixed default mimemap initialization bug
 + Optimized persistent connections by recycling objects
 + Added HandlerContext.setHttpServerAccess for trusted contexts.
 + Set the thread context class loader in HandlerContext.handle
 + Prevent servlet setAttribute calls to protected context attributes.
 + Removed redundant context attributes.
 + Implemented mime mapping in webapplications.
 + Strip ./ from relative resources.
 + Added context class path dynamic servlet demo

jetty-3.0.0.rc2 - 29 October 2000
 + Replaced ISO-8859-1 literals with StringUtil static
 + Pass file based classpath to JspServlet (see README).
 + Prevented multiple init of ServletHolder
 + ErlEncoding treats params without values as empty rather than null.
 + Accept public DTD for XmlConfiguration (old style still supported).
 + Cleaned up non persistent connection close.
 + Accept HTTP/1. as HTTP/1.0 (for netscape bug).
 + Fixed thread name problem in ThreadPool

jetty-3.0.0.rc1 - 22 October 2000
 + Added simple admin servlet.
 + Added CGI to demo
 + Added HashUserRealm and cleaned up security constraints
 + Added Multipart request and response classes from Jetty2
 + Moved and simplified ServletLoader to ContextLoader.
 + Initialize JSP with classloader.
 + All attributes in javax. java. and com.mortbay. name spaces to be set.
 + Partial handling of 0.9 requests.
 + removed Thread.destroy() calls.
 + Cleaned up exception handling.

jetty-2.4.8 - 23 October 2000
 + Fixed bug with 304 replies with bodies.
 + Improved win32 make files.
 + Fixed closing socket problem

jetty-3.0.B05 - 18 October 2000
 + Improved null returns to get almost clean watchdog test.
 + Cleaned up response committing and flushing
 + Handler RFC2109 cookies (like any browser handles them!)
 + Added default webapp servlet mapping /servlet/name/*
 + Improved path spec interpretation by looking at 2.3 spec
 + Implemented security-role-ref for servlets
 + Protected servletConfig from downcast security problems
 + Made test harnesses work with ant.
 + improved ant documentation.
 + Removed most deprecation warnings
 + Fixed JarFileResource to handle jar files without directories.
 + Implemented war file support
 + Java2 style classloading
 + Improved default log format for clarity.
 + Separated context attributes and initParams.

jetty-3.0.B04 - 12 October 2000
 + Restricted context mapping to simple model for servlets.
 + Fixed problem with session ID in paths
 + Added modified version of JasperB3.2 for JSP
 + Moved FileBase to docroot
 + Merged and renamed third party jars.
 + Do not try multiple servlets for a request.
 + Implemented Context.getContext(uri)
 + Added webdefault.xml for web applications.
 + Redirect to index files, so index.jsp works.
 + Filthy hack to teach jasper JspServer Jetty classpath

jetty-3.0.B03 - 09 October 2000
 + Expanded import package.*; lines
 + Expanded leading tabs to spaces
 + Improved Context to Handler contract.
 + Parse but not handler startup ordering in web applications.
 + Send request log via a LogSink
 + Added append mode in RolloverFileLogSink
 + Made LogSink a Lifecycle interface
 + Improved handler toString
 + Redirect context only paths.
 + Pass object to LogSink
 + Implemented request dispatching.
 + Redo dynamic servlets handling
 + Improved Log rollover.
 + Simplified path translation and real path calculation.
 + Catch stop and destroy exceptions in HttpServer.stop()
 + Handle ignorable spaces in XmlConfiguration
 + Handle ignorable spaces in WebApplication
 + Warn about explicit sets of WebApplication
 + Remove 411 checks as IE breaks this rule after redirect.
 + Removed last remnants JDK 1.1 support
 + Added release script

jetty-2.4.7 - 06 October 2000
 + Allow Objects to be passed to LogSink
 + Set content length on errors for keep alive.
 + Added encode methods to URI
 + Improved win32 build
 + fixes to SSL doco
 + Support key and keystore passwords
 + Various improvements to  ServletDispatch, PropertyTree and associated
   classes.

jetty-3.0.B02 - 24 August 2000
 + Fixed LineInput bug with SSL giving CR pause LF.
 + Fixed HTTP/1.0 input close bug
 + Fixed bug in TestRFC2616
 + Improved ThreadedServer stop and destroy
 + Use resources in WebApplication
 + Added CGI servlet

jetty-3.0.B01 - 21 August 2000
 + SSL implemented with JsseListener
 + Partial implementation of webapp securitycontraints
 + Implemented more webapp configuration
 + Switched to the aelfred XML parser from microstar, which is only partially
   validating, but small and lightweight

jetty-2.4.6 - 16 August 2000
 + Turn Linger off before closing sockets, to allow restart.
 + JsseListener & SunJsseListener added and documented
 + com.mortbay.Util.KeyPairTool added to handle openSSL SSL keys.
 + Minor changes to compile with jikes.
 + Added passive mode methods to FTP

jetty-3.0.A99 - 10 August 2000
 + Implemented jetty.xml configuration
 + Added Xmlconfiguration utility
 + ServletLoader simplied and uses ResourcePath
 + Replaced FileHandler with ResourceHandler
 + Use SAX XML parsing instead of DOM for space saving.
 + Removed FileBase. Now use ResourceBase instead
 + Added Resource abstraction
 + Make it compile cleanly with jikes.
 + Re-added commented out imports for JDK-1.1 compile

jetty-3.0.A98 - 20 July 2000
 + Implemented Jetty demos and Site as Web Application.
 + Implemented WebApplicationContext
 + Switched to JDK1.2 only
 + ServletRequest.getServerPort() returns 80 rather than 0
 + Fixed constructor to RolloverFileLogSink
 + Improved synchronization on LogSink
 + Allow HttpRequest.toString() handles bad requests.

jetty-3.0.A97 - 13 July 2000
 + Tempory request log implementation
 + Less verbose debug
 + Better tuned SocketListener parameters
 + Started RequestDispatcher implementation.
 + Added WML mappings
 + Fixed makefiles for BSD ls
 + Fixed persistent commits with no content (eg redirect+keep-alive).
 + Implemented servlet isSecure().
 + Implemented servlet getLocale(s).
 + Formatted version in server info string.
 + Protect setContentLength from a late set in default servlet HEAD handling.
 + Added error handling to LifeCycleThread
 + implemented removeAttribute on requests

jetty-2.4.5 - 09 July 2000
 + Don't mark a session invalid until after values unbound.
 + Formatted version in server info.
 + Added HtmlExpireFilter and removed response cache revention from HtmlFilter.
 + Fixed transaction handling in JDBC wrappers

jetty-3.0.A96 - 27 June 2000
 + Fixed bug with HTTP/1.1 Head reqests to servlets.
 + Supressed un-needed chunking EOF indicators.

jetty-3.0.A95 - 24 June 2000
 + Fixed getServletPath for default "/"
 + Handle spaces in file names in FileHandler.

jetty-3.0.A94 - 19 June 2000
 + Implemented Sessions.
 + PathMap exact matches can terminate with ; or # for URL sessions and
   targets.
 + Added HandlerContext to allow grouping of handlers into units with the same
   file, resource and class configurations.
 + Cleaned up commit() and added complete() to HttpResponse
 + Updated license to clarify that commercial usage IS OK!

jetty-3.0.A93 - 14 June 2000
 + Major rethink! Moved to 2.2 servlet API
 + Lots of changes and probably unstable

jetty-3.0.A92 - 07 June 2000
 + Added HTML classes to jar
 + Fixed redirection bug in FileHandler

jetty-2.4.4 - 03 June 2000
 + Many debug call optimizations
 + Added RolloverFileLogSink
 + Improved LogSink configuration
 + Support System.property expansions in PropertyTrees.
 + Added uk.org.gosnell.Servlets.CgiServlet to contrib
 + HttpRequest.setRequestPath does not null pathInfo.
 + BasicAuthHandler uses getResourcePath so it can be used behind request
   dispatching
 + Added HTML.Composite.replace
 + FileHandler implements IfModifiedSince on index files.
 + Added build-win32.mak

jetty-3.0.A91 - 03 June 2000
 + Improved LogSink mechanism
 + Implemented realPath and getResource methods for servlets.
 + Abstracted ServletHandler
 + Simplified HttpServer configuration methods and arguments
 + Simplified class loading
 + Added HTML classes from Jetty2

jetty-3.0.A9 - 07 May 2000
 + Improvided finally handling of output end game.
 + Fixed double chunking bug in SocketListener.
 + File handler checks modified headers on directory indexes.
 + ServletLoader tries unix then platform separator for zip separator.

jetty-3.0.A8 - 04 May 2000
 + Servlet2_1 class loading re-acrchitected. See README.
 + Moved Sevlet2_1 handler to com.mortbay.Servlet2_1
 + addCookie takes an int maxAge rather than a expires date.
 + Added LogSink extensible log architecture.
 + Code.ignore only outputs when debug is verbose.
 + Added Tenlet class for reverse telnet.

jetty-2.4.3 - 04 May 2000
 + Pass Cookies with 0 max age to browser.
 + Allow CRLF in UrlEncoded

jetty-2.4.2 - 23 April 2000
 + Added LogSink and FileLogSink classes to allow extensible Log handling.
 + Handle nested RequestDispatcher includes.
 + Modified GNUJSP to prevent close in nested requests.
 + Added GNUJSP to JettyServer.prp file.

jetty-3.0.A7 - 15 April 2000
 + Include java 1.2 source hierarchy
 + removed excess ';' from source
 + fixed flush problem with chunked output for IE5
 + Added InetGateway to help debug IE5 problems
 + added removeValue method to MultiMap

jetty-2.4.1 - 09 April 2000
 + Removed debug println from ServletHolder.
 + Set encoding before exception in FileHandler.
 + Fixed bug in HtmlFilter for tags split between writes.

jetty-3.0.A6 - 09 April 2000
 + Integrated skeleton 2.1 Servlet container
 + Improved portability of Frame and Debug.
 + Dates forced to use US locale
 + Removed Converter utilities and InetGateway.
 + added bin/useJava2Collections to convert to JDK1.2

jetty-2.4.0 - 24 March 2000
 + Upgraded to gnujsp 1.0.0
 + Added per servlet resourceBase configuration.
 + Absolute URIs are returned by getRequestURI (if sent by browser).
 + Improved parsing of stack trace in debug mode.
 + Implemented full handling of cookie max age.
 + Moved SetUID native code to contrib hierarchy
 + Form parameters only decoded for POSTs
 + RequestDispatcher handles URI parameters
 + Fixed bug with RequestDispatcher.include()
 + Fixed caste problem in UrlEncoded
 + Fixed null pointer in ThreadedServer with stopAll
 + Added VirtualHostHandler for virtual host handling
 + Added doc directory with a small start

jetty-2.3.5 - 25 January 2000
 + Fixed nasty bug with HTTP/1.1 redirects.
 + ProxyHandler sends content for POSTs etc.
 + Force locale of date formats to US.
 + Fixed expires bug in Cookies
 + Added configuration option to turn off Keep-Alive in HTTP/1.0
 + Allow configured servlets to be auto reloaded.
 + Allow properties to be configured for dynamic servlets.
 + Added contrib/com/kiwiconsulting/jetty JSSE SSL adaptor to release.

jetty-2.3.4 - 18 January 2000
 + include from linux rather than genunix for native builds
 + Fixed IllegalStateException handling in DefaultExceptionHandler
 + MethodTag.invoke() is now public.
 + Improved HtmlFilter.activate header modifications.
 + Cookie map keyed on domain as well as name and path.
 + DictionaryConverter handles null values.
 + URI decodes applies URL decoding to the path.
 + Servlet properties allow objects to be stored.
 + Fixed interaction with resourcePaths and proxy demo.

jetty-3.0.A5 - 19 October 1999
 + Use ISO8859_1 instead of UTF8 for headers etc.
 + Use char array in UrlEncoded.decode
 + Do our own URL string encoding with 8859-1
 + Replaced LF wait in LineInput with state boolean.

jetty-2.3.3 - 19 October 1999
 + Replaced UTF8 encoding with ISO-8859-1 for headers.
 + Use UrlEncoded for form parameters.
 + Do our own URL encoding with ISO-8859-1
 + HTTP.HTML.EmbedUrl uses contents encoding.

jetty-2.3.2 - 17 October 1999
 + Fixed getReader bug with HttpRequest.
 + Updated UrlEncoded with Jetty3 version.

jetty-3.0.A4 - 16 October 1999
 + Request attributes
 + Basic Authentication Handler.
 + Added LF wait after CR to LineInput.
 + UTF8 in UrlDecoded.decodeString.

jetty-2.3.1 - 14 October 1999
 + Force UTF8 for FTP commands
 + Force UTF8 for HTML
 + Changed demo servlets to use writers in preference to outputstreams
 + NullHandler/Server default name.name.PROPERTIES to load
   prefix/name.name.properties
 + Use UTF8 in HTTP headers
 + Added Oracle DB adapter
 + Added assert with no message to Code
 + ThreadedServer calls setSoTimeout(_maxThreadIdleMs) on accepted sockets.
   Idle reads will timeout.
 + Prevented thread churn on idle server.
 + HTTP/1.0 Keep-Alive (about time!).
 + Fixed GNUJSP 1.0 resource bug.

jetty-3.0.A3 - 14 October 1999
 + Added LifeCycle interface to Utils implemented by ThreadPool,
   ThreadedServer, HttpListener & HttpHandler
 + StartAll, stopAll and destroyAll methods added to HttpServer.
 + MaxReadTimeMs added to ThreadedServer.
 + Added service method to HttpConnection for specialization.

jetty-3.0.A2 - 13 October 1999
 + UTF8 handling on raw output stream.
 + Reduced flushing on writing response.
 + Fixed LineInput problem with repeated CRs
 + Cleaned up Util TestHarness.
 + Prevent entity content for responses 100-199,203,304
 + Added cookie support and demo.
 + HTTP/1.0 Keep-alive (about time!)
 + Virtual Hosts.
 + NotFound Handler
 + OPTION * Handling.
 + TRACE handling.
 + HEAD handling.

jetty-3.0.A1 - 12 October 1999
 + LineInput uses own buffering and uses character encodings.
 + Added MultiMap for common handling of multiple valued parameters.
 + Added parameters to HttpRequest
 + Quick port of FileHandler
 + Setup demo pages.
 + Added PathMap implementing mapping as defined in the 2.2 API specification
   (ie. /exact, /prefix/*, *.extention & default ).
 + Added HttpHandler interface with start/stop/destroy lifecycle
 + Updated HttpListener is start/stop/destroy lifecycle.
 + Implemented simple extension architecture in HttpServer.

jetty-3.0.A0 - 09 October 1999
 + Started fresh repository in CVS
 + Moved com.mortbay.Base classes to com.mortbay.Util
 + Cleanup of UrlEncoded, using 1.2 Collections.
 + Cleanup of URI, using 1.2 Collections.
 + Extended URI to handle absolute URLs
 + Cleanup of LineInput, using 1.2 Collections.
 + Moved HttpInput/OutputStream to ChunkableInput/OutputStream.
 + Cleaned up chunking code to use LineInput and reduce buffering.
 + Added support for transfer and content encoding filters.
 + Added support for servlet 2.2 outbut buffer control.
 + Generalized notification of outputStream events.
 + Split HttpHeader into HttpFields and HttpMessage.
 + HttpMessage supports chunked trailers.
 + HttpMessage supports message states.
 + Added generalized HTTP Connection.
 + Cleanup of HttpRequest and decoupled from Servlet API
 + Cleanup and abstraction of ThreadPool.
 + ThreadedServer based on ThreadPool.
 + Cleanup of HttpResponse and decoupled from Servlet API
 + Created RFC2616 test harness.
 + gzip and deflate request transfer encodings
 + TE field coding and trailer handler
 + HttpExceptions now produce error pages with specific detail of the
   exception.

jetty-2.3.0 - 05 October 1999
 + Added SetUID class with native Unix call to set the effective User ID.
 + FTP closes files after put/get.
 + FTP uses InetAddress of command socket for data socket.

jetty-2.3.0A - 22 September 1999
 + Added GNUJSP 1.0 for the JSP 1.0 API.
 + Use javax.servlet classes from JWSDK1.0
 + Added "Powered by Jetty" button.
 + ServerContext available to HtmlFilters via context param
 + Made session IDs less predictable and removed race.
 + Added BuildJetty.java file.
 + Expanded tabs to spaces in source.

jetty-2.2.8 - 15 September 1999
 + Fixed bug in Element.attribute with empty string values.
 + Made translation of getRequestURI() optional.
 + Removed recursion from TranslationHandler
 + Added disableLog() to turn off logging.
 + Allow default table attributes to be overriden.
 + Improved quoting in HTML element values

jetty-2.2.7 - 09 September 1999
 + Reverted semantics of getRequestURI() to return untranslated URI.
 + Added GzipFilter for content encoding.
 + Added default row, head and cell elements to Table.
 + FileHandler passes POST request through if the file does not exist.

jetty-2.2.6 - 05 September 1999
 + New implementation of ThreadPool, avoids a thread leak problem.
 + Fixed Cookie max age order of magnitude bug.
 + Cookies always available from getCookies.
 + Cookies parameter renamed to CookiesAsParameters
 + HttpRequest.getSession() always returns a session as per the latest API
   spec.
 + Added destroy() method on all HttpHandlers.
 + ServletHandler.destroy destroys all servlets.
 + FileHandler does not server files ending in '/'
 + Ignore duplicate single valued headers, rather than reply with bad request,
   as IE4 breaks the rules.
 + Allow the handling of getPathTranslated to be configured in ServletHandler.
 + Removed JRUN options from ServletHandler configuration.
 + Added ServletRunnerHandler to the contrib directories.
 + Updated HTML package to better support CSS:
 + cssClass, cssID and style methods added to element.
 + SPAN added to Block
 + media added to Style
 + class StyleLink added.

jetty-2.2.5 - 19 August 1999
 + Fixed bug with closing connections in ThreadedServer
 + Made start and stop non final in ThreadedServer
 + Better default handling of ServletExceptions
 + Always close connection after a bad request.
 + Set Expires header in HtmlFilter.
 + Don't override the cookie as parameter option.
 + Limited growth in MultiPartResponse boundary.
 + Improved error messages from Jetty.Server.
 + Close loaded class files so Win32 can overwrite them before GC (what a silly
   file system!).

jetty-2.2.4 - 02 August 1999
 + ThreadedServer can use subclasses of Thread.
 + Better help on Jetty.Server
 + HttpRequests may be passed to HttpFilter constructors.
 + HtmlFilter blanks IfModifiedSince headers on construction
 + Fixed bugs in HtmlFilter parser and added TestHarness.
 + Improved cfg RCS script.

jetty-2.2.3 - 27 July 1999
 + Fixed parser bug in HtmlFilter
 + Made setInitialize public in ServletHolder
 + Improved performance of com.mortbay.HTML.Heading
 + Added stop call to HttpServer, used by Exit Servlet.
 + Simplified JDBC connection handling so that it works with Java1.2 - albeit
   less efficiently.
 + FileHandler defaults to allowing directory access.
 + JDBC tests modified to use cloudscape as DB.

jetty-2.2.2 - 22 July 1999
 + Fixed bug in HtmlFilter that prevented single char buffers from being
   written.
 + Implemented getResourceAsStream in FileJarServletLoader
 + Fixed bug with CLASSPATH in FileJarServletLoader after attempt to load from
   a jar.
 + Fixed bug in com.mortbay.Util.IO with thread routines.
 + Moved more test harnesses out of classes.
 + File handler passes through not allowed options for non existant files.
 + NotFoundHandler can repond with SC_METHOD_NOT_ALLOWED.
 + Improved com.mortbay.Base.Log handling of different JVMs
 + Minor fixes to README

jetty-2.2.1 - 18 July 1999
 + Comma separate header fields.
 + Protect against duplicate single valued headers.
 + Less verbose debug in PropertyTree
 + Ignore IOException in ThreadedServer.run() when closing.
 + Limit maximum line length in HttpInputStream.
 + Response with SC_BAD_REQUEST rather than close in more circumstances
 + Handle continuation lines in HttpHeader.
 + HtmlFilter resets last-modified and content-length headers.
 + Implemented com.mortbay.Util.IO as a ThreadPool
 + Decoupled ExceptionHandler configuration from Handler stacks. Old config
   style will produce warning and Default behavior. See new config file format
   for changes.
 + Added TerseExceptionHandler
 + Added optional resourceBase property to HttpConfiguration. This is used as a
   URL prefix in the getResource API and was suggested by the JSERV and Tomcat
   implementors.

jetty-2.2.0 - 01 July 1999
 + Improved feature description page.
 + Added Protekt SSL HttpListener
 + Moved GNUJSP and Protekt listener to a contrib hierarchy.
 + ThreadedServer.stop() closes socket before interrupting threads.
 + Exit servlet improved (a little).
 + Fixed some of the javadoc formatting.

jetty-2.2.Beta4 - 29 June 1999
 + FileHandler flushes files from cache in DELETE method.
 + ThreadedServer.stop() now waits until all threads are stopped.
 + Options "allowDir" added to FileHandler.
 + Added getGlobalProperty to Jetty.Server and used this to configure default
   page type.
 + Updated README.txt
 + Restructured com.mortbay.Jetty.Server for better clarity and documentation.
 + Added comments to configuration files.
 + Made ServerSocket and accept call generic in ThreadedServer for SSL
   listeners.
 + Altered meaning of * in PropertyTree to assist in abbreviated configuration
   files.
 + Added JettyMinimalDemo.prp as an example of an abbreviated configuration.
 + Expanded Mime.prp file
 + Added property handling to ServletHandler to read JRUN servlet configuration
   files.

jetty-2.2.Beta3 - 22 June 1999
 + Re-implemented ThreadedServer to improve and balance performance.
 + Added file cache to FileHandler
 + Implemented efficient version of ServletContext.getResourceAsStream() that
   does not open a new socket connection (as does getResource()).
 + LookAndFeelServlet uses getResourceAsStream to get the file to wrap. This
   allows it to benefit from any caching done and to wrap arbitrary content
   (not just files).
 + Restructure demo so that LookAndFeel content comes from simple handler
   stack.
 + Fixed file and socket leaks in Include and Embed tags.
 + Ran dos2unix on all text files
 + Applied contributed patch of spelling and typo corrections
 + Added alternate constructors to HTML.Include for InputStream.
 + Server.shutdown() clears configuration so that server may be restarted in
   same virtual machine.
 + Improved Block.write.
 + Fixed bug in HttpResponse flush.

jetty-2.2.Beta2 - 12 June 1999
 + Added all write methods to HttpOutputStream$SwitchOutputStream
 + Added com.mortbay.Jetty.Server.shutdown() for gentler shutdown of server.
   Called from Exit servlet
 + HttpRequest.getParameterNames() no longer alters the order returned by
   getQueryString().
 + Handle  path info of a dynamic loaded servlets and correctly set the servlet
   path.
 + Standardized date format in persistent cookies.

jetty-2.2.Beta1 - 07 June 1999
 + Defined abstract ServletLoader, derivations of which can be specified in
   HttpConfiguration properties.
 + Implemented all HttpServer attribute methods by mapping to the
   HttpConfiguration properties.  Dynamic reconfiguration is NOT supported by
   these methods (but we are thinking about it).
 + Close files after use to avoid "file leak" under heavy load.
 + Fixed missing copyright messages from some contributions
 + Fixed incorrect version numbers in a few places.
 + Improved ThreadPool synchronization and added minThreads.
 + Allow configuration of MinListenerThreads, MaxListenerThreads,
   MaxListenerThreadIdleMs
 + HtmlFilter optimized for being called by a buffered writer.
 + Don't warn about IOExceptions unless Debug is on.
 + Limit the job queue only grow to the max number of threads.
 + Included GNUJSP 0.9.9
 + Optional use of DateCache in log file format
 + Fixed cache in FileJarServletLoader
 + Destroy requests and responses to help garbage collector.
 + Restructure ThreadedServer to reduce object creation.

jetty-2.2.Beta0 - 31 May 1999
 + Servlet loader handles jar files with different files separator.
 + ThreadedServer gently shuts down.
 + Handle malformed % characters in URLs.
 + Included and improved version of ThreadPool for significant performance
   improvement under high load.
 + HttpRequest.getCookies returns empty array rather than null for no cookies.
 + Added HttpResponse.requestHandled() method to avoid bug with servlet doHead
   method.
 + Added Page.rewind() method to allow a page to be written multiple times
 + Added "Initialize" attribute to servlet configuration to allow servlet to be
   initialized when loaded.
 + LogHandler changed to support only a single outfile and optional append.
 + Included contributed com.mortbay.Jetty.StressTester class
 + Token effort to keep test files out of the jar
 + Removed support for STF

jetty-2.2.Alpha1 - 07 May 1999
 + ServletHolder can auto reload servlets
 + Dynamic servlets can have autoReload configured
 + Wait for requests to complete before reloading.
 + Call destroy on old servlets when reloading.
 + Made capitalization of config file more consistent(ish)
 + Fixed bug in SessionDump

jetty-2.2.Alpha0 - 06 May 1999
 + Improved PropertyTree implementation
 + Old Jetty.Server class renamed to Jetty.Server21
 + New Server class using PropertyTree for configuration
 + HttpHandlers given setProperties method to configure via Properties.
 + HttpListener class can be configured
 + Mime suffix mapping can be configured.
 + Removed historic API from sessions
 + Improved SessionDump servlet
 + Fixed date overflow in Cookies
 + HttpResponse.sendError avoids IllegalStateException
 + Added ServletLoader implementation if ClassLoader.
 + Dynamic loading of servlets.
 + Added reload method to ServletHolder, but no way to call it yet.
 + Changed options for FileServer
 + Implemented ServletServer
 + Removed SimpleServletServer

jetty-2.1.7 - 22 April 1999
 + Fixed showstopper bug with getReader and getWriter in requests and
   responses.
 + HttpFilter uses package interface to get HttpOutputStream

jetty-2.1.6 - 21 April 1999
 + Reduced initial size of most hashtables to reduce default memory overheads.
 + Throw IllegalStateException as required from gets of
   input/output/reader/writer in requests/responses.
 + New simpler version of PropertyTree
 + Updated PropertyTreeEditor
 + Return EOF from HttpInputStream that has a content length.
 + Added additional date formats for HttpHeader.getDateHeader

jetty-2.1.5 - 15 April 1999
 + Session URL encoding fixed for relative URLs.
 + Reduced session memory overhead of sessions
 + Form parameters protected against multiple decodes when redirected.
 + Added setType methods to com.mortbay.FTP.Ftp
 + Fixed bugs with invalid sessions
 + Page factory requires response for session encoding
 + Moved SessionHandler to front of stacks
 + HtmlFilter now expands <!=SESSION> to the URL encoded session if required.
 + Instrumented most of the demo to support URL session encoding.
 + Implemented HttpRequest.getReader()
 + Servlet log has been diverted to com.mortbay.Base.Log.event() Thus debug
   does not need to be turned on to see servlet logs.
 + Fixed alignment bug in TableForm
 + Removed RFCs from package
 + Fixed bug in ServletDispatch for null pathInfo

jetty-2.1.4 - 26 March 1999
 + Fixed problem compiling PathMap under some JDKs.
 + Reduced HTML dependence in HTTP package to allow minimal configuration
 + Tightened license agreement so that binary distributions are required to
   include the license file.
 + HttpRequest attributes implemented.
 + Session max idle time implemented.
 + pathInfo returns null for zero length pathInfo (as per spec). Sorry if this
   breaks your servlets - it is a pain!
 + fixed bug in getRealPath
 + getPathTranslated now call getRealPath with pathInfo (as per spec).

jetty-2.1.3 - 19 March 1999
 + Added support for suffixes to PathMap
 + Included GNUJSP implementation of Java Server Pages
 + Use Java2 javadoc

jetty-2.1.2 - 09 March 1999
 + JSDK 2.1.1
 + API documentation for JSDK 2.1.1
 + Cascading style sheet HTML element added.
 + Fixed trailing / bug in FileHandler (again!).
 + Converted most servlets to HttpServlets using do Methods.

jetty-2.1.1 - 05 March 1999
 + Reduced number of calls to getRemoteHost for optimization
 + Faster version of HttpInputStream.readLine().
 + com.mortbay.Base.DateCache class added and used to speed date handling.
 + Handle '.' in configured paths (temp fix until PropertyTrees)
 + Fast char buffer handling in HttpInputStream
 + Faster version of HttpHeader.read()
 + Faster version of HttpRequest
 + Size all StringBuffers

jetty-2.1.0 - 22 February 1999
 + Session URL Encoding
 + PropertyTrees (see new Demo page)
 + ServletDispatch (see new Demo page)
 + image/jpg -> image/jpeg
 + Deprecated com.mortbay.Util.STF
 + getServlet methods return null.

jetty-2.1.B1 - 13 February 1999
 + Fixed bug with if-modified-since in FileHandler
 + Added video/quicktime to default MIME types.
 + Fixed bug with MultipartRequest.
 + Updated DefaultExceptionHandler.
 + Updated InetAddrPort.
 + Updated URI.
 + Implemented Handler translations and getRealPath.
 + Improved handling of File.separator in FileHandler.
 + Implemented RequestDispatcher (NOT Tested!).
 + Implemented getResource and getResourceAsStream (NOT Tested!).
 + Replace package com.mortbay.Util.Gateway with class
   com.mortbay.Util.InetGateway

jetty-2.1.B0 - 30 January 1999
 + Uses JSDK2.1 API, but not all methods implemented.
 + Added support for PUT, MOVE, DELETE in FileHandler
 + FileHandler now sets content length.
 + Added plug gateway classes com.mortbay.Util.Gateway
 + Fixed command line bug with SimpleServletConfig
 + Minor changes to support MS J++ and its non standard language extensions -
   MMMmmm should have left it unchanged!

jetty-2.0.5 - 15 December 1998
 + Temp fix to getCharacterEncoding
 + added getHeaderNoParams

jetty-2.0.4 - 10 December 1998
 + Use real release of JSDK2.0 (rather than beta).
 + Portability issues solved for Apple's
 + Improved error code returns
 + Removed MORTBAY_HOME support from Makefiles
 + Improved default Makefile behaviour
 + Implement getCharacterEncoding

jetty-2.0.3 - 13 November 1998
 + Limit threads in ThreadedServer and low priority listener option greatly
   improve performance under worse case loads.
 + Fix bug with index files for Jetty.Server. Previously servers configured
   with com.mortbay.Jetty.Server would not handle index.html files.  Need to
   make this configurable in the prp file.
 + Fixed errors in README file: com.mortbay.Jetty.Server was called
   com.mortbay.HTTP.Server

jetty-2.0.2 - 01 November 1998
 + Use JETTY_HOME rather than MORTBAY_HOME for build environment
 + Add thread pool to threaded server for significant performance improvement.
 + Buffer files during configuration
 + Buffer HTTP Response headers.

jetty-2.0.1 - 27 October 1998
 + Released under an Open Source license.

jetty-2.0.0 - 25 October 1998
 + Removed exceptional case from FileHandler redirect.
 + Removed Chat demo (too many netscape dependencies).
 + Fixed Code.formatObject handling of null objects.
 + Added multipart/form-data demo.

jetty-2.0.Beta3 - 29 September 1998
 + Send 301 for directories without trailing / in FileHandler
 + Ignore exception from HttpListener
 + Properly implemented multiple listening addresses
 + Added com.mortbay.Jetty.Server (see README.Jetty)
 + Demo converted to an instance of com.mortbay.Jetty.Server
 + Fixed Log Handler again.
 + Added com.mortbay.HTTP.MultiPartRequest to handle file uploads

jetty-2.0Beta2 - 01 July 1998
 + Fixed Log Handler for HTTP/1.1
 + Slight improvement in READMEEs

jetty-2.0Beta1 - 01 June 1998
 + Improved performance of Code.debug() calls, significantly in the case of non
   matching debug patterns.
 + Fixed bug with calls to service during initialization of servlet
 + Provided addSection on com.mortbay.HTML.Page
 + Provided reset on com.mortbay.HTML.Composite.
 + Proxy demo in different server instance
 + Handle full URLs in HTTP requests (to some extent)
 + Improved performance with special asciiToLowerCase
 + Warn if MSIE used for multi part MIME.

jetty-2.0Alpha2 - 01 May 1998
 + JDK1.2 javax.servlet API
 + Added date format to Log
 + Added timezone to Log
 + Handle params in getIntHeader and getDateHeader
 + Removed HttpRequest.getByteContent
 + Use javax.servlet.http.HttpUtils.parsePostData
 + Use javax.servlet.http.Cookie
 + Use javax.servlet.http.HttpSession
 + Handle Single Threaded servlets with servlet pool

jetty-1.3.5 - 01 May 1998
 + Fixed socket inet bug in FTP
 + Debug triggers added to com.mortbay.Base.Code
 + Added date format to Log
 + Correct handling of multiple parameters

jetty-2.0Alpha1 - 08 April 1998
 + Fixed forward bug with no port number
 + Removed HttpRequestHeader class
 + Debug triggers added to com.mortbay.Base.Code
 + Handle HTTP/1.1 Host: header
 + Correct formatting of Date HTTP headers
 + HttpTests test harness
 + Add HTTP/1.1 Date: header
 + Handle file requests with If-Modified-Since: or If-Unmodified-Since:
 + Handle HEAD properly
 + Send Connection: close
 + Requires Host: header for 1.1 requests
 + Sends chunked data for 1.1 responses of unknown length.
 + handle extra spaces in HTTP headers
 + Really fixed handling of multiple parameters
 + accept chunked data
 + Send 100 Continue for HTTP/1.1 requests (concerned about push???)
 + persistent connections

jetty-1.3.4 - 15 March 1998
 + Fixed handling of multiple parameters in query and form content.
   "?A=1%2C2&A=C%2CD" now returns two values ("1,2" & "C,D") rather than 4.
 + ServletHandler now takes an optional file base directory name which is used
   to set the translated path for pathInfo in servlet requests.
 + Dump servlet enhanced to exercise these changes.

jetty-1.3.3
 + Fixed TableForm.addButtonArea bug.
 + TableForm.extendRow() uses existing cell
 + Closed exception window in HttpListener.java

jetty-1.3.2
 + Fixed proxy bug with no port number
 + Added per Table cell composite factories

jetty-1.3.1
 + Minor fixes in SmtpMail
 + ForwardHandler only forwards as http/1.0 (from Tobias.Miller)
 + Improved parsing of stack traces
 + Better handling of InvocationTargetException in debug
 + Minor release adjustments for Tracker

jetty-1.3.0
 + Added DbAdaptor to JDBC wrappers
 + Beta release of Tracker

jetty-1.2.0
 + Reintroduced STF
 + Fixed install bug for nested classes
 + Better Debug configuration
 + DebugServlet
 + Alternate look and feel for Jetty

jetty-1.1.1
 + Improved documentation

jetty-1.1
 + Improved connection caching in java.mortbay.JDBC
 + Moved HttpCode to com.mortbay.Util

jetty-1.0.1
 + Bug fixes

jetty-1.0
 + First release in com.mortbay package structure
 + Included Util, JDBC, HTML, HTTP, Jetty
<|MERGE_RESOLUTION|>--- conflicted
+++ resolved
@@ -1,10 +1,12 @@
-<<<<<<< HEAD
 jetty-8.1.23-SNAPSHOT
 
 jetty-8.1.22.v20160922
  + 950 set compiler version to 1.6
 
 jetty-8.1.21.v20160908 - 8 September 2016
+ + 868 remove static throwable fix for java 1.7 usage
+
+jetty-7.6.21.v20160908 - 8 September 2016
  + 868 remove static throwable fix for java 1.7 usage
 
 jetty-8.1.20.v20160902 - 2 September 2016
@@ -34,11 +36,6 @@
 jetty-8.1.18.v20150929 - 29 September 2015
  + 467434 NPE in SslContextFactory
 
-=======
-jetty-7.6.21.v20160908 - 8 September 2016
- + 868 remove static throwable fix for java 1.7 usage
-
->>>>>>> e45bb827
 jetty-7.6.20.v20160902 - 2 September 2016
  + 868 backport static throwables fix
 
