//
//  ========================================================================
//  Copyright (c) 1995-2017 Mort Bay Consulting Pty. Ltd.
//  ------------------------------------------------------------------------
//  All rights reserved. This program and the accompanying materials
//  are made available under the terms of the Eclipse Public License v1.0
//  and Apache License v2.0 which accompanies this distribution.
//
//      The Eclipse Public License is available at
//      http://www.eclipse.org/legal/epl-v10.html
//
//      The Apache License v2.0 is available at
//      http://www.opensource.org/licenses/apache2.0.php
//
//  You may elect to redistribute this code under either of these licenses.
//  ========================================================================
//

package org.eclipse.jetty.websocket.server;

import static org.hamcrest.Matchers.containsString;
import static org.hamcrest.Matchers.notNullValue;
import static org.junit.Assert.assertThat;

import java.io.File;
import java.net.URI;
import java.util.ArrayList;
import java.util.EnumSet;
import java.util.List;
import java.util.concurrent.TimeUnit;

import javax.servlet.DispatcherType;

import org.eclipse.jetty.http.pathmap.ServletPathSpec;
import org.eclipse.jetty.server.Server;
import org.eclipse.jetty.server.ServerConnector;
import org.eclipse.jetty.servlet.FilterHolder;
import org.eclipse.jetty.servlet.ServletContextHandler;
import org.eclipse.jetty.toolchain.test.EventQueue;
import org.eclipse.jetty.toolchain.test.MavenTestingUtils;
import org.eclipse.jetty.webapp.WebAppContext;
import org.eclipse.jetty.websocket.common.WebSocketFrame;
import org.eclipse.jetty.websocket.common.frames.TextFrame;
import org.eclipse.jetty.websocket.common.test.BlockheadClient;
import org.eclipse.jetty.websocket.servlet.WebSocketCreator;
import org.junit.Test;
import org.junit.runner.RunWith;
import org.junit.runners.Parameterized;

@RunWith(Parameterized.class)
public class WebSocketUpgradeFilterTest
{
    interface ServerProvider
    {
        Server newServer() throws Exception;
    }
    
    @Parameterized.Parameters(name = "{0}")
    public static List<Object[]> data()
    {
<<<<<<< HEAD
        final WebSocketCreator infoCreator = (req, resp) -> new InfoSocket();
=======
        /*
         * Case A:
         *   1. embedded-jetty WSUF.configureContext() / app-ws configured at ...
         *      a. during server construction / before server.start (might not be possible with current impl, native SCI not run (yet))
         *          might require NativeSCI.getDefaultFrom() first
         *      b. during server construction / after server.start
         *      c. during server start / via CustomServlet.init()
         *   2. embedded-jetty WSUF addFilter / app-ws configured at server construction (before server.start)
         * Case B:
         *   1. web.xml WSUF / app-ws configured in CustomServlet.init() load-on-start
         * Case C:
         *   1. embedded-jetty WSUF.configureContext() / app-ws configured via ServletContextListener.contextInitialized
         *   2. embedded-jetty WSUF addFilter / app-ws configured via ServletContextListener.contextInitialized
         * Case D:
         *   1. web.xml WSUF / app-ws configured via ServletContextListener.contextInitialized
         *
         * Every "app-ws configured" means it should access/set ws policy and add ws mappings
         */
        
        final WebSocketCreator infoCreator = new WebSocketCreator()
        {
            @Override
            public Object createWebSocket(ServletUpgradeRequest req, ServletUpgradeResponse resp)
            {
                return new InfoSocket();
            }
        };
>>>>>>> 9ae93c19
        
        List<Object[]> cases = new ArrayList<>();
        
        // Embedded WSUF.configureContext(), directly app-ws configuration
        
        cases.add(new Object[]{"wsuf.configureContext/Direct configure", (ServerProvider) () ->
        {
<<<<<<< HEAD
            Server server1 = new Server();
            ServerConnector connector = new ServerConnector(server1);
            connector.setPort(0);
            server1.addConnector(connector);
            
            ServletContextHandler context = new ServletContextHandler();
            context.setContextPath("/");
            server1.setHandler(context);
            
            WebSocketUpgradeFilter wsuf = WebSocketUpgradeFilter.configureContext(context);
            
            // direct configuration via WSUF
            wsuf.getFactory().getPolicy().setMaxTextMessageSize(10 * 1024 * 1024);
            wsuf.addMapping(new ServletPathSpec("/info/*"), infoCreator);
            
            server1.start();
            return server1;
=======
            @Override
            public Server newServer() throws Exception
            {
                Server server = new Server();
                ServerConnector connector = new ServerConnector(server);
                connector.setPort(0);
                server.addConnector(connector);
                
                ServletContextHandler context = new ServletContextHandler();
                context.setContextPath("/");
                server.setHandler(context);
                
                WebSocketUpgradeFilter wsuf = WebSocketUpgradeFilter.configureContext(context);
                
                // direct configuration via WSUF
                wsuf.getFactory().getPolicy().setMaxTextMessageSize(10 * 1024 * 1024);
                wsuf.addMapping("/info/*", infoCreator);
                
                server.start();
                return server;
            }
>>>>>>> 9ae93c19
        }});
        
        // Embedded WSUF.configureContext(), apply app-ws configuration via attribute
        
        cases.add(new Object[]{"wsuf.configureContext/Attribute based configure", (ServerProvider) () ->
        {
<<<<<<< HEAD
            Server server12 = new Server();
            ServerConnector connector = new ServerConnector(server12);
            connector.setPort(0);
            server12.addConnector(connector);
            
            ServletContextHandler context = new ServletContextHandler();
            context.setContextPath("/");
            server12.setHandler(context);
            
            WebSocketUpgradeFilter.configureContext(context);
            
            // configuration via attribute
            NativeWebSocketConfiguration configuration = (NativeWebSocketConfiguration) context.getServletContext().getAttribute(NativeWebSocketConfiguration.class.getName());
            assertThat("NativeWebSocketConfiguration", configuration, notNullValue());
            configuration.getFactory().getPolicy().setMaxTextMessageSize(10 * 1024 * 1024);
            configuration.addMapping(new ServletPathSpec("/info/*"), infoCreator);
            
            server12.start();
            
            return server12;
=======
            @Override
            public Server newServer() throws Exception
            {
                Server server = new Server();
                ServerConnector connector = new ServerConnector(server);
                connector.setPort(0);
                server.addConnector(connector);
                
                ServletContextHandler context = new ServletContextHandler();
                context.setContextPath("/");
                server.setHandler(context);
                
                WebSocketUpgradeFilter.configureContext(context);
                
                // configuration via attribute
                NativeWebSocketConfiguration configuration = (NativeWebSocketConfiguration) context.getServletContext().getAttribute(NativeWebSocketConfiguration.class.getName());
                assertThat("NativeWebSocketConfiguration", configuration, notNullValue());
                configuration.getFactory().getPolicy().setMaxTextMessageSize(10 * 1024 * 1024);
                configuration.addMapping("/info/*", infoCreator);
                
                server.start();
                
                return server;
            }
>>>>>>> 9ae93c19
        }});
        
        // Embedded WSUF, added as filter, apply app-ws configuration via attribute
        
        cases.add(new Object[]{"wsuf/addFilter/Attribute based configure", (ServerProvider) () ->
        {
<<<<<<< HEAD
            Server server13 = new Server();
            ServerConnector connector = new ServerConnector(server13);
            connector.setPort(0);
            server13.addConnector(connector);
            
            ServletContextHandler context = new ServletContextHandler();
            context.setContextPath("/");
            server13.setHandler(context);
            context.addFilter(WebSocketUpgradeFilter.class, "/*", EnumSet.of(DispatcherType.REQUEST));
            
            NativeWebSocketConfiguration configuration = new NativeWebSocketConfiguration(context.getServletContext());
            configuration.getFactory().getPolicy().setMaxTextMessageSize(10 * 1024 * 1024);
            configuration.addMapping(new ServletPathSpec("/info/*"), infoCreator);
            context.setAttribute(NativeWebSocketConfiguration.class.getName(), configuration);
            
            server13.start();
            
            return server13;
=======
            @Override
            public Server newServer() throws Exception
            {
                Server server = new Server();
                ServerConnector connector = new ServerConnector(server);
                connector.setPort(0);
                server.addConnector(connector);
                
                ServletContextHandler context = new ServletContextHandler();
                context.setContextPath("/");
                server.setHandler(context);
                context.addFilter(WebSocketUpgradeFilter.class, "/*", EnumSet.of(DispatcherType.REQUEST));
                
                NativeWebSocketConfiguration configuration = new NativeWebSocketConfiguration(context.getServletContext());
                configuration.getFactory().getPolicy().setMaxTextMessageSize(10 * 1024 * 1024);
                configuration.addMapping("/info/*", infoCreator);
                context.setAttribute(NativeWebSocketConfiguration.class.getName(), configuration);
                
                server.start();
                
                return server;
            }
>>>>>>> 9ae93c19
        }});
    
        // Embedded WSUF, added as filter, apply app-ws configuration via wsuf constructor
    
        cases.add(new Object[]{"wsuf/addFilter/WSUF Constructor configure", new ServerProvider()
        {
            @Override
            public Server newServer() throws Exception
            {
                Server server = new Server();
                ServerConnector connector = new ServerConnector(server);
                connector.setPort(0);
                server.addConnector(connector);
            
                ServletContextHandler context = new ServletContextHandler();
                context.setContextPath("/");
                server.setHandler(context);
            
                NativeWebSocketConfiguration configuration = new NativeWebSocketConfiguration(context.getServletContext());
                configuration.getFactory().getPolicy().setMaxTextMessageSize(10 * 1024 * 1024);
                configuration.addMapping("/info/*", infoCreator);
                context.addBean(configuration, true);
            
                FilterHolder wsufHolder = new FilterHolder(new WebSocketUpgradeFilter(configuration));
                context.addFilter(wsufHolder, "/*", EnumSet.of(DispatcherType.REQUEST));
            
                server.start();
            
                return server;
            }
        }});

        // Embedded WSUF, added as filter, apply app-ws configuration via ServletContextListener
        
        cases.add(new Object[]{"wsuf.configureContext/ServletContextListener configure", (ServerProvider) () ->
        {
            Server server14 = new Server();
            ServerConnector connector = new ServerConnector(server14);
            connector.setPort(0);
            server14.addConnector(connector);
            
            ServletContextHandler context = new ServletContextHandler();
            context.setContextPath("/");
            server14.setHandler(context);
            context.addFilter(WebSocketUpgradeFilter.class, "/*", EnumSet.of(DispatcherType.REQUEST));
            context.addEventListener(new InfoContextListener());
            
            server14.start();
            
            return server14;
        }});
        
        // WSUF from web.xml, SCI active, apply app-ws configuration via ServletContextListener
        
        cases.add(new Object[]{"wsuf/WebAppContext/web.xml/ServletContextListener", (ServerProvider) () ->
        {
            File testDir = MavenTestingUtils.getTargetTestingDir("WSUF-webxml");
            
            WSServer server15 = new WSServer(testDir, "/");

            server15.copyWebInf("wsuf-config-via-listener.xml");
            server15.copyClass(InfoSocket.class);
            server15.copyClass(InfoContextAttributeListener.class);
            server15.start();
            
            WebAppContext webapp = server15.createWebAppContext();
            server15.deployWebapp(webapp);
            
            return server15.getServer();
        }});
    
        // WSUF from web.xml, SCI active, apply app-ws configuration via ServletContextListener with WEB-INF/lib/jetty-http.jar
    
        cases.add(new Object[]{"wsuf/WebAppContext/web.xml/ServletContextListener/jetty-http.jar", new ServerProvider()
        {
            @Override
            public Server newServer() throws Exception
            {
                File testDir = MavenTestingUtils.getTargetTestingDir("WSUF-webxml");
            
                WSServer server = new WSServer(testDir, "/");
            
                server.copyWebInf("wsuf-config-via-listener.xml");
                server.copyClass(InfoSocket.class);
                server.copyClass(InfoContextAttributeListener.class);
                // Add a jetty-http.jar to ensure that the classloader constraints
                // and the WebAppClassloader setup is sane and correct
                // The odd version string is present to capture bad regex behavior in Jetty
                server.copyLib(org.eclipse.jetty.http.pathmap.PathSpec.class, "jetty-http-9.99.999.jar");
                server.start();
            
                WebAppContext webapp = server.createWebAppContext();
                server.deployWebapp(webapp);
            
                return server.getServer();
            }
        }});

        // WSUF from web.xml, SCI active, apply app-ws configuration via Servlet.init
    
        cases.add(new Object[]{"wsuf/WebAppContext/web.xml/Servlet.init", (ServerProvider) () ->
        {
            File testDir = MavenTestingUtils.getTargetTestingDir("WSUF-webxml");
        
            WSServer server16 = new WSServer(testDir, "/");

            server16.copyWebInf("wsuf-config-via-servlet-init.xml");
            server16.copyClass(InfoSocket.class);
            server16.copyClass(InfoServlet.class);
            server16.start();
        
            WebAppContext webapp = server16.createWebAppContext();
            server16.deployWebapp(webapp);
        
            return server16.getServer();
        }});
        
        // xml based, wsuf, on alternate url-pattern and config attribute location

        cases.add(new Object[]{"wsuf/WebAppContext/web.xml/ServletContextListener/alt-config", (ServerProvider) () ->
        {
            File testDir = MavenTestingUtils.getTargetTestingDir("WSUF-webxml");
        
            WSServer server17 = new WSServer(testDir, "/");

            server17.copyWebInf("wsuf-alt-config-via-listener.xml");
            server17.copyClass(InfoSocket.class);
            server17.copyClass(InfoContextAltAttributeListener.class);
            server17.start();
        
            WebAppContext webapp = server17.createWebAppContext();
            server17.deployWebapp(webapp);
        
            return server17.getServer();
        }});
        
        return cases;
    }
    
    private final Server server;
    private final URI serverUri;
    
    public WebSocketUpgradeFilterTest(String testId, ServerProvider serverProvider) throws Exception
    {
        this.server = serverProvider.newServer();
        
        ServerConnector connector = (ServerConnector) server.getConnectors()[0];
        
        // Establish the Server URI
        String host = connector.getHost();
        if (host == null)
        {
            host = "localhost";
        }
        int port = connector.getLocalPort();
        
        serverUri = new URI(String.format("ws://%s:%d/", host, port));
    }
    
    @Test
    public void testNormalConfiguration() throws Exception
    {
        URI destUri = serverUri.resolve("/info/");
        
        try (BlockheadClient client = new BlockheadClient(destUri))
        {
            client.connect();
            client.sendStandardRequest();
            client.expectUpgradeResponse();
            
            client.write(new TextFrame().setPayload("hello"));
            
            EventQueue<WebSocketFrame> frames = client.readFrames(1, 1000, TimeUnit.MILLISECONDS);
            String payload = frames.poll().getPayloadAsUTF8();
            
            // If we can connect and send a text message, we know that the endpoint was
            // added properly, and the response will help us verify the policy configuration too
            assertThat("payload", payload, containsString("session.maxTextMessageSize=" + (10 * 1024 * 1024)));
        }
    }
    
    @Test
    public void testStopStartOfHandler() throws Exception
    {
        URI destUri = serverUri.resolve("/info/");
        
        try (BlockheadClient client = new BlockheadClient(destUri))
        {
            client.connect();
            client.sendStandardRequest();
            client.expectUpgradeResponse();
            
            client.write(new TextFrame().setPayload("hello 1"));
            
            EventQueue<WebSocketFrame> frames = client.readFrames(1, 1000, TimeUnit.MILLISECONDS);
            String payload = frames.poll().getPayloadAsUTF8();
            
            // If we can connect and send a text message, we know that the endpoint was
            // added properly, and the response will help us verify the policy configuration too
            assertThat("payload", payload, containsString("session.maxTextMessageSize=" + (10 * 1024 * 1024)));
        }
        
        server.getHandler().stop();
        server.getHandler().start();
        
        try (BlockheadClient client = new BlockheadClient(destUri))
        {
            client.connect();
            client.sendStandardRequest();
            client.expectUpgradeResponse();
        
            client.write(new TextFrame().setPayload("hello 2"));
        
            EventQueue<WebSocketFrame> frames = client.readFrames(1, 1000, TimeUnit.MILLISECONDS);
            String payload = frames.poll().getPayloadAsUTF8();
        
            // If we can connect and send a text message, we know that the endpoint was
            // added properly, and the response will help us verify the policy configuration too
            assertThat("payload", payload, containsString("session.maxTextMessageSize=" + (10 * 1024 * 1024)));
        }
    }
}<|MERGE_RESOLUTION|>--- conflicted
+++ resolved
@@ -18,10 +18,6 @@
 
 package org.eclipse.jetty.websocket.server;
 
-import static org.hamcrest.Matchers.containsString;
-import static org.hamcrest.Matchers.notNullValue;
-import static org.junit.Assert.assertThat;
-
 import java.io.File;
 import java.net.URI;
 import java.util.ArrayList;
@@ -31,7 +27,6 @@
 
 import javax.servlet.DispatcherType;
 
-import org.eclipse.jetty.http.pathmap.ServletPathSpec;
 import org.eclipse.jetty.server.Server;
 import org.eclipse.jetty.server.ServerConnector;
 import org.eclipse.jetty.servlet.FilterHolder;
@@ -47,6 +42,10 @@
 import org.junit.runner.RunWith;
 import org.junit.runners.Parameterized;
 
+import static org.hamcrest.Matchers.containsString;
+import static org.hamcrest.Matchers.notNullValue;
+import static org.junit.Assert.assertThat;
+
 @RunWith(Parameterized.class)
 public class WebSocketUpgradeFilterTest
 {
@@ -58,37 +57,7 @@
     @Parameterized.Parameters(name = "{0}")
     public static List<Object[]> data()
     {
-<<<<<<< HEAD
         final WebSocketCreator infoCreator = (req, resp) -> new InfoSocket();
-=======
-        /*
-         * Case A:
-         *   1. embedded-jetty WSUF.configureContext() / app-ws configured at ...
-         *      a. during server construction / before server.start (might not be possible with current impl, native SCI not run (yet))
-         *          might require NativeSCI.getDefaultFrom() first
-         *      b. during server construction / after server.start
-         *      c. during server start / via CustomServlet.init()
-         *   2. embedded-jetty WSUF addFilter / app-ws configured at server construction (before server.start)
-         * Case B:
-         *   1. web.xml WSUF / app-ws configured in CustomServlet.init() load-on-start
-         * Case C:
-         *   1. embedded-jetty WSUF.configureContext() / app-ws configured via ServletContextListener.contextInitialized
-         *   2. embedded-jetty WSUF addFilter / app-ws configured via ServletContextListener.contextInitialized
-         * Case D:
-         *   1. web.xml WSUF / app-ws configured via ServletContextListener.contextInitialized
-         *
-         * Every "app-ws configured" means it should access/set ws policy and add ws mappings
-         */
-        
-        final WebSocketCreator infoCreator = new WebSocketCreator()
-        {
-            @Override
-            public Object createWebSocket(ServletUpgradeRequest req, ServletUpgradeResponse resp)
-            {
-                return new InfoSocket();
-            }
-        };
->>>>>>> 9ae93c19
         
         List<Object[]> cases = new ArrayList<>();
         
@@ -96,7 +65,6 @@
         
         cases.add(new Object[]{"wsuf.configureContext/Direct configure", (ServerProvider) () ->
         {
-<<<<<<< HEAD
             Server server1 = new Server();
             ServerConnector connector = new ServerConnector(server1);
             connector.setPort(0);
@@ -110,40 +78,16 @@
             
             // direct configuration via WSUF
             wsuf.getFactory().getPolicy().setMaxTextMessageSize(10 * 1024 * 1024);
-            wsuf.addMapping(new ServletPathSpec("/info/*"), infoCreator);
+            wsuf.addMapping("/info/*", infoCreator);
             
             server1.start();
             return server1;
-=======
-            @Override
-            public Server newServer() throws Exception
-            {
-                Server server = new Server();
-                ServerConnector connector = new ServerConnector(server);
-                connector.setPort(0);
-                server.addConnector(connector);
-                
-                ServletContextHandler context = new ServletContextHandler();
-                context.setContextPath("/");
-                server.setHandler(context);
-                
-                WebSocketUpgradeFilter wsuf = WebSocketUpgradeFilter.configureContext(context);
-                
-                // direct configuration via WSUF
-                wsuf.getFactory().getPolicy().setMaxTextMessageSize(10 * 1024 * 1024);
-                wsuf.addMapping("/info/*", infoCreator);
-                
-                server.start();
-                return server;
-            }
->>>>>>> 9ae93c19
         }});
         
         // Embedded WSUF.configureContext(), apply app-ws configuration via attribute
         
         cases.add(new Object[]{"wsuf.configureContext/Attribute based configure", (ServerProvider) () ->
         {
-<<<<<<< HEAD
             Server server12 = new Server();
             ServerConnector connector = new ServerConnector(server12);
             connector.setPort(0);
@@ -159,44 +103,17 @@
             NativeWebSocketConfiguration configuration = (NativeWebSocketConfiguration) context.getServletContext().getAttribute(NativeWebSocketConfiguration.class.getName());
             assertThat("NativeWebSocketConfiguration", configuration, notNullValue());
             configuration.getFactory().getPolicy().setMaxTextMessageSize(10 * 1024 * 1024);
-            configuration.addMapping(new ServletPathSpec("/info/*"), infoCreator);
+            configuration.addMapping("/info/*", infoCreator);
             
             server12.start();
             
             return server12;
-=======
-            @Override
-            public Server newServer() throws Exception
-            {
-                Server server = new Server();
-                ServerConnector connector = new ServerConnector(server);
-                connector.setPort(0);
-                server.addConnector(connector);
-                
-                ServletContextHandler context = new ServletContextHandler();
-                context.setContextPath("/");
-                server.setHandler(context);
-                
-                WebSocketUpgradeFilter.configureContext(context);
-                
-                // configuration via attribute
-                NativeWebSocketConfiguration configuration = (NativeWebSocketConfiguration) context.getServletContext().getAttribute(NativeWebSocketConfiguration.class.getName());
-                assertThat("NativeWebSocketConfiguration", configuration, notNullValue());
-                configuration.getFactory().getPolicy().setMaxTextMessageSize(10 * 1024 * 1024);
-                configuration.addMapping("/info/*", infoCreator);
-                
-                server.start();
-                
-                return server;
-            }
->>>>>>> 9ae93c19
         }});
         
         // Embedded WSUF, added as filter, apply app-ws configuration via attribute
         
         cases.add(new Object[]{"wsuf/addFilter/Attribute based configure", (ServerProvider) () ->
         {
-<<<<<<< HEAD
             Server server13 = new Server();
             ServerConnector connector = new ServerConnector(server13);
             connector.setPort(0);
@@ -209,36 +126,12 @@
             
             NativeWebSocketConfiguration configuration = new NativeWebSocketConfiguration(context.getServletContext());
             configuration.getFactory().getPolicy().setMaxTextMessageSize(10 * 1024 * 1024);
-            configuration.addMapping(new ServletPathSpec("/info/*"), infoCreator);
+            configuration.addMapping("/info/*", infoCreator);
             context.setAttribute(NativeWebSocketConfiguration.class.getName(), configuration);
             
             server13.start();
             
             return server13;
-=======
-            @Override
-            public Server newServer() throws Exception
-            {
-                Server server = new Server();
-                ServerConnector connector = new ServerConnector(server);
-                connector.setPort(0);
-                server.addConnector(connector);
-                
-                ServletContextHandler context = new ServletContextHandler();
-                context.setContextPath("/");
-                server.setHandler(context);
-                context.addFilter(WebSocketUpgradeFilter.class, "/*", EnumSet.of(DispatcherType.REQUEST));
-                
-                NativeWebSocketConfiguration configuration = new NativeWebSocketConfiguration(context.getServletContext());
-                configuration.getFactory().getPolicy().setMaxTextMessageSize(10 * 1024 * 1024);
-                configuration.addMapping("/info/*", infoCreator);
-                context.setAttribute(NativeWebSocketConfiguration.class.getName(), configuration);
-                
-                server.start();
-                
-                return server;
-            }
->>>>>>> 9ae93c19
         }});
     
         // Embedded WSUF, added as filter, apply app-ws configuration via wsuf constructor
