--- conflicted
+++ resolved
@@ -518,42 +518,20 @@
         host = host.toLowerCase(Locale.ENGLISH);
         port = normalizePort(scheme, port);
 
-<<<<<<< HEAD
         return new Origin(scheme, host, port);
     }
 
     HttpDestination resolveDestination(HttpDestination.Key key)
     {
-        HttpDestination destination = destinations.get(key);
-        if (destination == null)
-        {
-            destination = getTransport().newHttpDestination(key);
+        return destinations.computeIfAbsent(key, k ->
+        {
+            HttpDestination destination = getTransport().newHttpDestination(k);
             // Start the destination before it's published to other threads.
             addManaged(destination);
-            HttpDestination existing = destinations.putIfAbsent(key, destination);
-            if (existing != null)
-            {
-                removeBean(destination);
-                destination = existing;
-            }
-            else
-            {
-                if (LOG.isDebugEnabled())
-                    LOG.debug("Created {}", destination);
-            }
-        }
-        return destination;
-=======
-        Origin origin = new Origin(scheme, host, port);
-        return destinations.computeIfAbsent(origin, o ->
-        {
-            HttpDestination newDestination = getTransport().newHttpDestination(o);
-            addManaged(newDestination);
             if (LOG.isDebugEnabled())
-                LOG.debug("Created {}", newDestination);
-            return newDestination;
+                LOG.debug("Created {}", destination);
+            return destination;
         });
->>>>>>> 72d1a297
     }
 
     protected boolean removeDestination(HttpDestination destination)
