//
//  ========================================================================
//  Copyright (c) 1995-2019 Mort Bay Consulting Pty. Ltd.
//  ------------------------------------------------------------------------
//  All rights reserved. This program and the accompanying materials
//  are made available under the terms of the Eclipse Public License v1.0
//  and Apache License v2.0 which accompanies this distribution.
//
//      The Eclipse Public License is available at
//      http://www.eclipse.org/legal/epl-v10.html
//
//      The Apache License v2.0 is available at
//      http://www.opensource.org/licenses/apache2.0.php
//
//  You may elect to redistribute this code under either of these licenses.
//  ========================================================================
//

package org.eclipse.jetty.util.component;

import java.util.Collection;
import java.util.EventListener;
import java.util.List;
import java.util.concurrent.CopyOnWriteArrayList;

import org.eclipse.jetty.util.Uptime;
import org.eclipse.jetty.util.annotation.ManagedAttribute;
import org.eclipse.jetty.util.annotation.ManagedObject;
import org.eclipse.jetty.util.log.Log;
import org.eclipse.jetty.util.log.Logger;

/**
 * Basic implementation of the life cycle interface for components.
 */
@ManagedObject("Abstract Implementation of LifeCycle")
public abstract class AbstractLifeCycle implements LifeCycle
{
    private static final Logger LOG = Log.getLogger(AbstractLifeCycle.class);

    enum State
    {
        STOPPED,
        STARTING,
        STARTED,
        STOPPING,
        FAILED
    }

    public static final String STOPPED = State.STOPPED.toString();
    public static final String FAILED = State.FAILED.toString();
    public static final String STARTING = State.STARTING.toString();
    public static final String STARTED = State.STARTED.toString();
    public static final String STOPPING = State.STOPPING.toString();

    private final List<EventListener> _eventListener = new CopyOnWriteArrayList<>();
    private final Object _lock = new Object();
    private volatile State _state = State.STOPPED;
    private long _stopTimeout = 30000;

    /**
     * Method to override to start the lifecycle
     * @throws StopException If thrown, the lifecycle will immediately be stopped.
     * @throws Exception If there was a problem starting. Will cause a transition to FAILED state
     */
    protected void doStart() throws Exception
    {
    }

    /**
     * Method to override to stop the lifecycle
     * @throws Exception If there was a problem stopping. Will cause a transition to FAILED state
     */
    protected void doStop() throws Exception
    {
    }

    @Override
    public final void start() throws Exception
    {
        synchronized (_lock)
        {
            try
            {
                switch (_state)
                {
                    case STARTED:
                        return;

                    case STARTING:
                    case STOPPING:
                        throw new IllegalStateException(getState());

                    default:
                        try
                        {
                            setStarting();
                            doStart();
                            setStarted();
                        }
                        catch (StopException e)
                        {
                            if (LOG.isDebugEnabled())
                                LOG.debug(e);
                            setStopping();
                            doStop();
                            setStopped();
                        }
                }
            }
            catch (Throwable e)
            {
                setFailed(e);
                throw e;
            }
        }
    }

    @Override
    public final void stop() throws Exception
    {
        synchronized (_lock)
        {
            try
            {
                switch (_state)
                {
                    case STOPPED:
                        return;

                    case STARTING:
                    case STOPPING:
                        throw new IllegalStateException(getState());
                        
                    default:
                        setStopping();
                        doStop();
                        setStopped();
                }
            }
            catch (Throwable e)
            {
                setFailed(e);
                throw e;
            }
        }
    }

    @Override
    public boolean isRunning()
    {
        final State state = _state;
        switch (state)
        {
            case STARTED:
            case STARTING:
                return true;
            default:
                return false;
        }
    }

    @Override
    public boolean isStarted()
    {
        return _state == State.STARTED;
    }

    @Override
    public boolean isStarting()
    {
        return _state == State.STARTING;
    }

    @Override
    public boolean isStopping()
    {
        return _state == State.STOPPING;
    }

    @Override
    public boolean isStopped()
    {
        return _state == State.STOPPED;
    }

    @Override
    public boolean isFailed()
    {
        return _state == State.FAILED;
    }

    public List<EventListener> getEventListeners()
    {
        return _eventListener;
    }

    public void setEventListeners(Collection<EventListener> eventListeners)
    {
        for (EventListener l : _eventListener)
        {
            if (!eventListeners.contains(l))
                removeEventListener(l);
        }

        for (EventListener l : eventListeners)
        {
            if (!_eventListener.contains(l))
                addEventListener(l);
        }
    }

    @Override
    public boolean addEventListener(EventListener listener)
    {
        if (_eventListener.contains(listener))
            return false;
        _eventListener.add(listener);
        return true;
    }

    @Override
    public boolean removeEventListener(EventListener listener)
    {
        return _eventListener.remove(listener);
    }

    @ManagedAttribute(value = "Lifecycle State for this instance", readonly = true)
    public String getState()
    {
        return _state.toString();
    }

    public static String getState(LifeCycle lc)
    {
        if (lc instanceof AbstractLifeCycle)
            return ((AbstractLifeCycle)lc)._state.toString();
        if (lc.isStarting())
            return State.STARTING.toString();
        if (lc.isStarted())
            return State.STARTED.toString();
        if (lc.isStopping())
            return State.STOPPING.toString();
        if (lc.isStopped())
            return State.STOPPED.toString();
        return State.FAILED.toString();
    }

    private void setStarted()
    {
<<<<<<< HEAD
        _state = STATE_STARTED;
        if (LOG.isDebugEnabled())
            LOG.debug(STARTED + " @{}ms {}", Uptime.getUptime(), this);
        for (EventListener listener : _eventListener)
        {
            if (listener instanceof Listener)
                ((Listener)listener).lifeCycleStarted(this);
=======
        if (_state == State.STARTING)
        {
            _state = State.STARTED;
            if (LOG.isDebugEnabled())
                LOG.debug("STARTED @{}ms {}", Uptime.getUptime(), this);
            for (Listener listener : _listeners)
                listener.lifeCycleStarted(this);
>>>>>>> cf993e57
        }
    }

    private void setStarting()
    {
        if (LOG.isDebugEnabled())
<<<<<<< HEAD
            LOG.debug("starting {}", this);
        _state = STATE_STARTING;
        for (EventListener listener : _eventListener)
        {
            if (listener instanceof Listener)
                ((Listener)listener).lifeCycleStarting(this);
        }
=======
            LOG.debug("STARTING {}", this);
        _state = State.STARTING;
        for (Listener listener : _listeners)
            listener.lifeCycleStarting(this);
>>>>>>> cf993e57
    }

    private void setStopping()
    {
        if (LOG.isDebugEnabled())
<<<<<<< HEAD
            LOG.debug("stopping {}", this);
        _state = STATE_STOPPING;
        for (EventListener listener : _eventListener)
        {
            if (listener instanceof Listener)
                ((Listener)listener).lifeCycleStopping(this);
        }
=======
            LOG.debug("STOPPING {}", this);
        _state = State.STOPPING;
        for (Listener listener : _listeners)
            listener.lifeCycleStopping(this);
>>>>>>> cf993e57
    }

    private void setStopped()
    {
<<<<<<< HEAD
        _state = STATE_STOPPED;
        if (LOG.isDebugEnabled())
            LOG.debug("{} {}", STOPPED, this);
        for (EventListener listener : _eventListener)
        {
            if (listener instanceof Listener)
                ((Listener)listener).lifeCycleStopped(this);
=======
        if (_state == State.STOPPING)
        {
            _state = State.STOPPED;
            if (LOG.isDebugEnabled())
                LOG.debug("STOPPED {}", this);
            for (Listener listener : _listeners)
            {
                listener.lifeCycleStopped(this);
            }
>>>>>>> cf993e57
        }
    }

    private void setFailed(Throwable th)
    {
        _state = State.FAILED;
        if (LOG.isDebugEnabled())
<<<<<<< HEAD
            LOG.warn(FAILED + " " + this + ": " + th, th);
        for (EventListener listener : _eventListener)
=======
            LOG.warn("FAILED " + this + ": " + th, th);
        for (Listener listener : _listeners)
>>>>>>> cf993e57
        {
            if (listener instanceof Listener)
                ((Listener)listener).lifeCycleFailure(this, th);
        }
    }

    @ManagedAttribute(value = "The stop timeout in milliseconds")
    public long getStopTimeout()
    {
        return _stopTimeout;
    }

    public void setStopTimeout(long stopTimeout)
    {
        this._stopTimeout = stopTimeout;
    }

    public abstract static class AbstractLifeCycleListener implements LifeCycle.Listener
    {
        @Override
        public void lifeCycleFailure(LifeCycle event, Throwable cause)
        {
        }

        @Override
        public void lifeCycleStarted(LifeCycle event)
        {
        }

        @Override
        public void lifeCycleStarting(LifeCycle event)
        {
        }

        @Override
        public void lifeCycleStopped(LifeCycle event)
        {
        }

        @Override
        public void lifeCycleStopping(LifeCycle event)
        {
        }
    }

    @Override
    public String toString()
    {
        Class<?> clazz = getClass();
        String name = clazz.getSimpleName();
        if ((name == null || name.length() == 0) && clazz.getSuperclass() != null)
        {
            clazz = clazz.getSuperclass();
            name = clazz.getSimpleName();
        }
        return String.format("%s@%x{%s}", name, hashCode(), getState());
    }

    /**
     * An exception, which if thrown by doStart will immediately stop the component
     */
    public class StopException extends RuntimeException
    {}
}<|MERGE_RESOLUTION|>--- conflicted
+++ resolved
@@ -247,85 +247,47 @@
 
     private void setStarted()
     {
-<<<<<<< HEAD
-        _state = STATE_STARTED;
-        if (LOG.isDebugEnabled())
-            LOG.debug(STARTED + " @{}ms {}", Uptime.getUptime(), this);
-        for (EventListener listener : _eventListener)
-        {
-            if (listener instanceof Listener)
-                ((Listener)listener).lifeCycleStarted(this);
-=======
         if (_state == State.STARTING)
         {
             _state = State.STARTED;
             if (LOG.isDebugEnabled())
                 LOG.debug("STARTED @{}ms {}", Uptime.getUptime(), this);
-            for (Listener listener : _listeners)
-                listener.lifeCycleStarted(this);
->>>>>>> cf993e57
+            for (EventListener listener : _eventListener)
+                if (listener instanceof Listener)
+                    ((Listener)listener).lifeCycleStarted(this);
         }
     }
 
     private void setStarting()
     {
         if (LOG.isDebugEnabled())
-<<<<<<< HEAD
-            LOG.debug("starting {}", this);
-        _state = STATE_STARTING;
+            LOG.debug("STARTING {}", this);
+        _state = State.STARTING;
         for (EventListener listener : _eventListener)
-        {
             if (listener instanceof Listener)
                 ((Listener)listener).lifeCycleStarting(this);
-        }
-=======
-            LOG.debug("STARTING {}", this);
-        _state = State.STARTING;
-        for (Listener listener : _listeners)
-            listener.lifeCycleStarting(this);
->>>>>>> cf993e57
     }
 
     private void setStopping()
     {
         if (LOG.isDebugEnabled())
-<<<<<<< HEAD
-            LOG.debug("stopping {}", this);
-        _state = STATE_STOPPING;
+            LOG.debug("STOPPING {}", this);
+        _state = State.STOPPING;
         for (EventListener listener : _eventListener)
-        {
             if (listener instanceof Listener)
                 ((Listener)listener).lifeCycleStopping(this);
-        }
-=======
-            LOG.debug("STOPPING {}", this);
-        _state = State.STOPPING;
-        for (Listener listener : _listeners)
-            listener.lifeCycleStopping(this);
->>>>>>> cf993e57
     }
 
     private void setStopped()
     {
-<<<<<<< HEAD
-        _state = STATE_STOPPED;
-        if (LOG.isDebugEnabled())
-            LOG.debug("{} {}", STOPPED, this);
-        for (EventListener listener : _eventListener)
-        {
-            if (listener instanceof Listener)
-                ((Listener)listener).lifeCycleStopped(this);
-=======
         if (_state == State.STOPPING)
         {
             _state = State.STOPPED;
             if (LOG.isDebugEnabled())
                 LOG.debug("STOPPED {}", this);
-            for (Listener listener : _listeners)
-            {
-                listener.lifeCycleStopped(this);
-            }
->>>>>>> cf993e57
+            for (EventListener listener : _eventListener)
+                if (listener instanceof Listener)
+                    ((Listener)listener).lifeCycleStopped(this);
         }
     }
 
@@ -333,13 +295,8 @@
     {
         _state = State.FAILED;
         if (LOG.isDebugEnabled())
-<<<<<<< HEAD
-            LOG.warn(FAILED + " " + this + ": " + th, th);
+            LOG.warn("FAILED " + this + ": " + th, th);
         for (EventListener listener : _eventListener)
-=======
-            LOG.warn("FAILED " + this + ": " + th, th);
-        for (Listener listener : _listeners)
->>>>>>> cf993e57
         {
             if (listener instanceof Listener)
                 ((Listener)listener).lifeCycleFailure(this, th);
