//
//  ========================================================================
//  Copyright (c) 1995-2019 Mort Bay Consulting Pty. Ltd.
//  ------------------------------------------------------------------------
//  All rights reserved. This program and the accompanying materials
//  are made available under the terms of the Eclipse Public License v1.0
//  and Apache License v2.0 which accompanies this distribution.
//
//      The Eclipse Public License is available at
//      http://www.eclipse.org/legal/epl-v10.html
//
//      The Apache License v2.0 is available at
//      http://www.opensource.org/licenses/apache2.0.php
//
//  You may elect to redistribute this code under either of these licenses.
//  ========================================================================
//

package org.eclipse.jetty.util.component;

import java.util.concurrent.Future;
import java.util.concurrent.atomic.AtomicReference;

import org.eclipse.jetty.util.Callback;
import org.eclipse.jetty.util.FutureCallback;

/**
 * <p>Jetty components that wish to be part of a Graceful shutdown implement this interface so that
 * the {@link Graceful#shutdown()} method will be called to initiate a shutdown.    Shutdown operations
 * can fall into the following categories:</p>
 * <ul>
 *     <li>Preventing new load from being accepted (eg connectors stop accepting connections)</li>
 *     <li>Preventing existing load expanding (eg stopping existing connections accepting new requests)</li>
 *     <li>Waiting for existing load to complete (eg waiting for active request count to reduce to 0)</li>
 *     <li>Performing cleanup operations that may take time (eg closing an SSL connection)</li>
 * </ul>
 * <p>The {@link Future} returned by the the shutdown call will be completed to indicate the shutdown operation is completed.
 * Some shutdown operations may be instantaneous and always return a completed future.
 * </p><p>
 * Graceful shutdown is typically orchestrated by the doStop methods of Server or ContextHandler (for a full or partial
 * shutdown respectively).
 * </p>
 */
public interface Graceful
{
    Phase getShutdownPhase();

    Future<Void> shutdown();

    boolean isShutdown();

<<<<<<< HEAD
    enum Phase
    {
        UNAVAILABLE,  // Make the component unavailable for future tasks (eg stop acceptor)
        GRACEFUL,     // Gracefully wait for current tasks to complete (eg request complete)
        CLEANUP       // Time limited Shutdown operations (eg connection close)
    }

    abstract class GracefulFuture<T extends Future<Void>> implements Graceful
=======
    /**
     * A utility Graceful that uses a {@link FutureCallback} to indicate if shutdown is completed.
     * By default the {@link FutureCallback} is returned as already completed, but the {@link #newShutdownCallback()} method
     * can be overloaded to return a non-completed callback that will require a {@link Callback#succeeded()} or
     * {@link Callback#failed(Throwable)} call to be completed.
     */
    class Shutdown implements Graceful
>>>>>>> 2e3fe2b1
    {
        final AtomicReference<T> _future = new AtomicReference<>();
        final Phase _phase;

        protected abstract T newFuture();

        protected abstract void doShutdown(T future);

        public GracefulFuture()
        {
            this(Phase.GRACEFUL);
        }

        public GracefulFuture(Phase phase)
        {
            _phase = phase;
        }

        @Override
        public Phase getShutdownPhase()
        {
            return _phase;
        }

        @Override
        public Future<Void> shutdown()
        {
            T future = _future.get();
            if (future == null)
            {
                future = newFuture();
                if (_future.compareAndSet(null, future))
                    doShutdown(future);
                else
                    future = _future.get();
            }
            return future;
        }

        @Override
        public boolean isShutdown()
        {
            T future = _future.get();
            return future != null;
        }

        public T getFuture()
        {
            return _future.get();
        }

        public void reset()
        {
            _future.set(null);
        }

        @Override
        public String toString()
        {
            T future = _future.get();
            return String.format("%s@%x{%s}", getClass(), hashCode(), future == null ? null : future.isDone() ? "Shutdown" : "ShuttingDown");
        }
    }

    class Shutdown extends GracefulFuture<FutureCallback>
    {
        protected FutureCallback newFuture()
        {
            return new FutureCallback();
        }

        protected void doShutdown(FutureCallback future)
        {
            future.succeeded();
        }
    }
}<|MERGE_RESOLUTION|>--- conflicted
+++ resolved
@@ -49,7 +49,6 @@
 
     boolean isShutdown();
 
-<<<<<<< HEAD
     enum Phase
     {
         UNAVAILABLE,  // Make the component unavailable for future tasks (eg stop acceptor)
@@ -57,16 +56,13 @@
         CLEANUP       // Time limited Shutdown operations (eg connection close)
     }
 
-    abstract class GracefulFuture<T extends Future<Void>> implements Graceful
-=======
     /**
      * A utility Graceful that uses a {@link FutureCallback} to indicate if shutdown is completed.
      * By default the {@link FutureCallback} is returned as already completed, but the {@link #newShutdownCallback()} method
      * can be overloaded to return a non-completed callback that will require a {@link Callback#succeeded()} or
      * {@link Callback#failed(Throwable)} call to be completed.
      */
-    class Shutdown implements Graceful
->>>>>>> 2e3fe2b1
+    abstract class GracefulFuture<T extends Future<Void>> implements Graceful
     {
         final AtomicReference<T> _future = new AtomicReference<>();
         final Phase _phase;
