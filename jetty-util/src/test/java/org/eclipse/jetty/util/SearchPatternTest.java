--- conflicted
+++ resolved
@@ -165,16 +165,12 @@
         p = new String("abcdefghijklmnopqrstuvwxyz").getBytes(StandardCharsets.US_ASCII);
         d = new String("mnopqrs").getBytes(StandardCharsets.US_ASCII);
         sp = SearchPattern.compile(p);
-<<<<<<< HEAD
-        Assert.assertEquals(7,sp.startsWith(d,0,d.length,12));  
+        Assert.assertEquals(19,sp.startsWith(d,0,d.length,12));  
         
         //partial pattern
         p = new String("abcdef").getBytes(StandardCharsets.US_ASCII);
         d = new String("cde").getBytes(StandardCharsets.US_ASCII);
         sp = SearchPattern.compile(p);
         Assert.assertEquals(5,sp.startsWith(d,0,d.length,2));
-=======
-        Assert.assertEquals(19,sp.startsWith(d,0,d.length,12));  
->>>>>>> affb4364
     }
 }