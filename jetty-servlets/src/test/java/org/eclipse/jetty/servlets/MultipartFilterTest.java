--- conflicted
+++ resolved
@@ -52,9 +52,6 @@
     private File _dir;
     private ServletTester tester;
 
-<<<<<<< HEAD
-  
-=======
     
     public static class BoundaryServlet extends TestServlet
     {
@@ -71,7 +68,6 @@
         }
     }
     
->>>>>>> 8920fcc1
     public static class TestServlet extends DumpServlet
     {
 
