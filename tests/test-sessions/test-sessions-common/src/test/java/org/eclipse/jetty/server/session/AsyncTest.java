--- conflicted
+++ resolved
@@ -65,11 +65,7 @@
 
         ServletContextHandler contextHandler = server.addContext(contextPath);
         TestHttpChannelCompleteListener scopeListener = new TestHttpChannelCompleteListener();
-<<<<<<< HEAD
-        server.getConnector().addBean(scopeListener);
-=======
         server.getServerConnector().addBean(scopeListener);
->>>>>>> 6038d751
         TestServlet servlet = new TestServlet();
         ServletHolder holder = new ServletHolder(servlet);
         contextHandler.addServlet(holder, mapping);
@@ -121,11 +117,7 @@
 
         ServletContextHandler contextHandler = server.addContext(contextPath);
         TestHttpChannelCompleteListener scopeListener = new TestHttpChannelCompleteListener();
-<<<<<<< HEAD
-        server.getConnector().addBean(scopeListener);
-=======
         server.getServerConnector().addBean(scopeListener);
->>>>>>> 6038d751
         TestServlet servlet = new TestServlet();
         ServletHolder holder = new ServletHolder(servlet);
         contextHandler.addServlet(holder, mapping);
@@ -175,11 +167,7 @@
 
         ServletContextHandler contextA = server.addContext("/ctxA");
         TestHttpChannelCompleteListener scopeListener = new TestHttpChannelCompleteListener();
-<<<<<<< HEAD
-        server.getConnector().addBean(scopeListener); //just pick one of the contexts to register the listener
-=======
         server.getServerConnector().addBean(scopeListener); //just pick one of the contexts to register the listener
->>>>>>> 6038d751
         CrossContextServlet ccServlet = new CrossContextServlet();
         ServletHolder ccHolder = new ServletHolder(ccServlet);
         contextA.addServlet(ccHolder, "/*");
@@ -236,11 +224,7 @@
 
         ServletContextHandler contextHandler = server.addContext(contextPath);
         TestHttpChannelCompleteListener scopeListener = new TestHttpChannelCompleteListener();
-<<<<<<< HEAD
-        server.getConnector().addBean(scopeListener);
-=======
         server.getServerConnector().addBean(scopeListener);
->>>>>>> 6038d751
 
         TestServlet servlet = new TestServlet();
         ServletHolder holder = new ServletHolder(servlet);
@@ -293,11 +277,7 @@
 
         ServletContextHandler contextA = server.addContext("/ctxA");
         TestHttpChannelCompleteListener scopeListener = new TestHttpChannelCompleteListener();
-<<<<<<< HEAD
-        server.getConnector().addBean(scopeListener);
-=======
         server.getServerConnector().addBean(scopeListener);
->>>>>>> 6038d751
         CrossContextServlet ccServlet = new CrossContextServlet();
         ServletHolder ccHolder = new ServletHolder(ccServlet);
         contextA.addServlet(ccHolder, "/*");
