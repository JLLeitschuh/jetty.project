//
//  ========================================================================
//  Copyright (c) 1995-2019 Mort Bay Consulting Pty. Ltd.
//  ------------------------------------------------------------------------
//  All rights reserved. This program and the accompanying materials
//  are made available under the terms of the Eclipse Public License v1.0
//  and Apache License v2.0 which accompanies this distribution.
//
//      The Eclipse Public License is available at
//      http://www.eclipse.org/legal/epl-v10.html
//
//      The Apache License v2.0 is available at
//      http://www.opensource.org/licenses/apache2.0.php
//
//  You may elect to redistribute this code under either of these licenses.
//  ========================================================================
//

package org.eclipse.jetty.server.session;

import java.io.IOException;
import java.util.concurrent.CountDownLatch;
import java.util.concurrent.TimeUnit;
import javax.servlet.RequestDispatcher;
import javax.servlet.ServletException;
import javax.servlet.http.HttpServlet;
import javax.servlet.http.HttpServletRequest;
import javax.servlet.http.HttpServletResponse;
import javax.servlet.http.HttpSession;

import org.eclipse.jetty.client.HttpClient;
import org.eclipse.jetty.client.api.ContentResponse;
import org.eclipse.jetty.client.api.Request;
import org.eclipse.jetty.servlet.ServletContextHandler;
import org.eclipse.jetty.servlet.ServletHolder;
import org.junit.jupiter.api.Test;

import static org.junit.jupiter.api.Assertions.assertEquals;
import static org.junit.jupiter.api.Assertions.assertNotNull;
import static org.junit.jupiter.api.Assertions.assertNull;
import static org.junit.jupiter.api.Assertions.assertTrue;

/**
 * SameContextForwardedSessionTest
 *
 * Test that creating a session inside a forward on the same context works, and that
 * attributes set after the forward returns are preserved.
 */
public class SameContextForwardedSessionTest
{

    @Test
    public void testSessionCreateInForward() throws Exception
    {
        DefaultSessionCacheFactory cacheFactory = new DefaultSessionCacheFactory();
        cacheFactory.setEvictionPolicy(SessionCache.NEVER_EVICT);
        SessionDataStoreFactory storeFactory = new TestSessionDataStoreFactory();
        TestServer testServer = new TestServer(0, -1, -1, cacheFactory, storeFactory);

        ServletContextHandler testServletContextHandler = testServer.addContext("/context");
        TestHttpChannelCompleteListener scopeListener = new TestHttpChannelCompleteListener();
<<<<<<< HEAD
        testServer.getConnector().addBean(scopeListener);
=======
        testServer.getServerConnector().addBean(scopeListener);
>>>>>>> 6038d751
        ServletHolder holder = new ServletHolder(new Servlet1());
        testServletContextHandler.addServlet(holder, "/one");
        testServletContextHandler.addServlet(Servlet2.class, "/two");
        testServletContextHandler.addServlet(Servlet3.class, "/three");
        testServletContextHandler.addServlet(Servlet4.class, "/four");

        try
        {
            testServer.start();
            int serverPort = testServer.getPort();
            HttpClient client = new HttpClient();
            client.start();
            try
            {
                //make a request to the first servlet, which will forward it to other servlets
                CountDownLatch latch = new CountDownLatch(1);
                scopeListener.setExitSynchronizer(latch);
                ContentResponse response = client.GET("http://localhost:" + serverPort + "/context/one");
                assertEquals(HttpServletResponse.SC_OK, response.getStatus());
                String sessionCookie = response.getHeaders().get("Set-Cookie");
                assertTrue(sessionCookie != null);

                //wait until all of the request handling has finished 
                latch.await(5, TimeUnit.SECONDS);

                //test that the session was created, and that it contains the attributes from servlet3 and servlet1
                testServletContextHandler.getSessionHandler().getSessionCache().contains(TestServer.extractSessionId(sessionCookie));
                testServletContextHandler.getSessionHandler().getSessionCache().getSessionDataStore().exists(TestServer.extractSessionId(sessionCookie));

                //Make a fresh request
                Request request = client.newRequest("http://localhost:" + serverPort + "/context/four");
                response = request.send();
                assertEquals(HttpServletResponse.SC_OK, response.getStatus());
            }
            finally
            {
                client.stop();
            }
        }
        finally
        {
            testServer.stop();
        }
    }

    public static class Servlet1 extends HttpServlet
    {
        private static final long serialVersionUID = 1L;

        @Override
        protected void doGet(HttpServletRequest request, HttpServletResponse response) throws ServletException, IOException
        {
            //Don't create a session, just forward to another session in the same context
            assertNull(request.getSession(false));

            //The session will be created by the other servlet, so will exist as this dispatch returns
            RequestDispatcher dispatcher = request.getServletContext().getRequestDispatcher("/two");
            dispatcher.forward(request, response);

            HttpSession sess = request.getSession(false);
            assertNotNull(sess);
            assertNotNull(sess.getAttribute("servlet3"));
            sess.setAttribute("servlet1", "servlet1");
        }
    }

    public static class Servlet2 extends HttpServlet
    {
        private static final long serialVersionUID = 1L;

        @Override
        protected void doGet(HttpServletRequest request, HttpServletResponse response) throws ServletException, IOException
        {
            //forward to yet another servlet to do the creation
            assertNull(request.getSession(false));

            RequestDispatcher dispatcher = request.getServletContext().getRequestDispatcher("/three");
            dispatcher.forward(request, response);

            //the session should exist after the forward
            HttpSession sess = request.getSession(false);
            assertNotNull(sess);
            assertNotNull(sess.getAttribute("servlet3"));
        }
    }

    public static class Servlet3 extends HttpServlet
    {
        private static final long serialVersionUID = 1L;

        @Override
        protected void doGet(HttpServletRequest request, HttpServletResponse response) throws ServletException, IOException
        {
            //No session yet
            assertNull(request.getSession(false));

            //Create it
            HttpSession session = request.getSession();
            assertNotNull(session);

            //Set an attribute on it
            session.setAttribute("servlet3", "servlet3");
        }
    }

    public static class Servlet4 extends HttpServlet
    {
        private static final long serialVersionUID = 1L;

        @Override
        protected void doGet(HttpServletRequest request, HttpServletResponse response) throws ServletException, IOException
        {
            //Check that the session contains attributes set during and after the session forward
            HttpSession session = request.getSession();
            assertNotNull(session);
            assertNotNull(session.getAttribute("servlet1"));
            assertNotNull(session.getAttribute("servlet3"));
        }
    }
}<|MERGE_RESOLUTION|>--- conflicted
+++ resolved
@@ -59,11 +59,7 @@
 
         ServletContextHandler testServletContextHandler = testServer.addContext("/context");
         TestHttpChannelCompleteListener scopeListener = new TestHttpChannelCompleteListener();
-<<<<<<< HEAD
-        testServer.getConnector().addBean(scopeListener);
-=======
         testServer.getServerConnector().addBean(scopeListener);
->>>>>>> 6038d751
         ServletHolder holder = new ServletHolder(new Servlet1());
         testServletContextHandler.addServlet(holder, "/one");
         testServletContextHandler.addServlet(Servlet2.class, "/two");
