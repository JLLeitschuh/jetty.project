--- conflicted
+++ resolved
@@ -37,17 +37,6 @@
             </Item>
             -->
 
-<<<<<<< HEAD
-	    <!-- add a regex rewrite redirect -->
-	    <Item>
-	      <New id="redirect" class="org.eclipse.jetty.rewrite.handler.RedirectRegexRule">
-		      <Set name="regex">/redirect/(.*)</Set>
-		      <Set name="location">/tests/$1</Set>
-	      </New>
-	    </Item>
-	  </Array>
-	</Set>
-=======
             <!-- add a regex rewrite redirect -->
             <Item>
               <New id="redirect" class="org.eclipse.jetty.rewrite.handler.RedirectRegexRule">
@@ -57,7 +46,6 @@
             </Item>
           </Array>
         </Set>
->>>>>>> eb837293
       </New>
     </Arg>
   </Call>
