//
//  ========================================================================
//  Copyright (c) 1995-2016 Mort Bay Consulting Pty. Ltd.
//  ------------------------------------------------------------------------
//  All rights reserved. This program and the accompanying materials
//  are made available under the terms of the Eclipse Public License v1.0
//  and Apache License v2.0 which accompanies this distribution.
//
//      The Eclipse Public License is available at
//      http://www.eclipse.org/legal/epl-v10.html
//
//      The Apache License v2.0 is available at
//      http://www.opensource.org/licenses/apache2.0.php
//
//  You may elect to redistribute this code under either of these licenses.
//  ========================================================================
//

package org.eclipse.jetty.io;

import java.io.EOFException;
import java.io.IOException;
import java.net.Inet4Address;
import java.net.InetAddress;
import java.net.InetSocketAddress;
import java.net.UnknownHostException;
import java.nio.ByteBuffer;
import java.nio.channels.ClosedChannelException;
import java.nio.charset.Charset;
import java.nio.charset.StandardCharsets;
import java.util.Queue;
import java.util.concurrent.TimeUnit;
import java.util.concurrent.locks.Condition;

import org.eclipse.jetty.util.ArrayQueue;
import org.eclipse.jetty.util.BufferUtil;
import org.eclipse.jetty.util.log.Log;
import org.eclipse.jetty.util.log.Logger;
import org.eclipse.jetty.util.thread.Locker;
import org.eclipse.jetty.util.thread.Scheduler;


/* ------------------------------------------------------------ */
/** ByteArrayEndPoint.
 *
 */
public class ByteArrayEndPoint extends AbstractEndPoint
{
    static final Logger LOG = Log.getLogger(ByteArrayEndPoint.class);
    static final InetAddress  NOIP;
    static final InetSocketAddress NOIPPORT;
    
    static
    {
        InetAddress noip=null;
        try
        {
            noip = Inet4Address.getByName("0.0.0.0");
        }
        catch (UnknownHostException e)
        {
            LOG.warn(e);
        }
        finally
        {
            NOIP=noip;
            NOIPPORT=new InetSocketAddress(NOIP,0);
        }
    }
    
    
    private static final ByteBuffer EOF = BufferUtil.allocate(0);

    private final Runnable _runFillable = new Runnable()
    {
        @Override
        public void run()
        {
            getFillInterest().fillable();
        }
    };

    private final Locker _locker = new Locker();
    private final Condition _hasOutput = _locker.newCondition();
    private final Queue<ByteBuffer> _inQ = new ArrayQueue<>();
    private ByteBuffer _out;
    private boolean _growOutput;

    /* ------------------------------------------------------------ */
    /**
     *
     */
    public ByteArrayEndPoint()
    {
        this(null,0,null,null);
    }

    /* ------------------------------------------------------------ */
    /**
     * @param input the input bytes
     * @param outputSize the output size
     */
    public ByteArrayEndPoint(byte[] input, int outputSize)
    {
        this(null,0,input!=null?BufferUtil.toBuffer(input):null,BufferUtil.allocate(outputSize));
    }

    /* ------------------------------------------------------------ */
    /**
     * @param input the input string (converted to bytes using default encoding charset)
     * @param outputSize the output size
     */
    public ByteArrayEndPoint(String input, int outputSize)
    {
        this(null,0,input!=null?BufferUtil.toBuffer(input):null,BufferUtil.allocate(outputSize));
    }

    /* ------------------------------------------------------------ */
    public ByteArrayEndPoint(Scheduler scheduler, long idleTimeoutMs)
    {
        this(scheduler,idleTimeoutMs,null,null);
    }

    /* ------------------------------------------------------------ */
    public ByteArrayEndPoint(Scheduler timer, long idleTimeoutMs, byte[] input, int outputSize)
    {
        this(timer,idleTimeoutMs,input!=null?BufferUtil.toBuffer(input):null,BufferUtil.allocate(outputSize));
    }

    /* ------------------------------------------------------------ */
    public ByteArrayEndPoint(Scheduler timer, long idleTimeoutMs, String input, int outputSize)
    {
        this(timer,idleTimeoutMs,input!=null?BufferUtil.toBuffer(input):null,BufferUtil.allocate(outputSize));
    }

    /* ------------------------------------------------------------ */
    public ByteArrayEndPoint(Scheduler timer, long idleTimeoutMs, ByteBuffer input, ByteBuffer output)
    {
        super(timer);
        if (BufferUtil.hasContent(input))
            addInput(input);
        _out=output==null?BufferUtil.allocate(1024):output;
        setIdleTimeout(idleTimeoutMs);
        onOpen();
    }
    
    /* ------------------------------------------------------------ */
    @Override
    public InetSocketAddress getLocalAddress()
    {
        return NOIPPORT;
    }

    /* ------------------------------------------------------------ */
    @Override
    public InetSocketAddress getRemoteAddress()
    {
        return NOIPPORT;
    }

    /* ------------------------------------------------------------ */
    @Override
    protected void onIncompleteFlush()
    {
        // Don't need to do anything here as takeOutput does the signalling.
    }

    /* ------------------------------------------------------------ */
    protected void execute(Runnable task)
    {
        new Thread(task,"BAEPoint-"+Integer.toHexString(hashCode())).start();
    }

    /* ------------------------------------------------------------ */
    @Override
    protected void needsFillInterest() throws IOException
    {
        try(Locker.Lock lock = _locker.lock())
        {
            if (!isOpen())
                throw new ClosedChannelException();

            ByteBuffer in = _inQ.peek();
            if (BufferUtil.hasContent(in) || in==EOF)
                execute(_runFillable);
        }
    }

    /* ------------------------------------------------------------ */
    /**
     */
    public void addInputEOF()
    {
        addInput((ByteBuffer)null);
    }

    /* ------------------------------------------------------------ */
    /**
     * @param in The in to set.
     */
    public void addInput(ByteBuffer in)
    {
        boolean fillable=false;
        try(Locker.Lock lock = _locker.lock())
        {
            if (_inQ.peek()==EOF)
                throw new RuntimeIOException(new EOFException());
            boolean was_empty=_inQ.isEmpty();
            if (in==null)
            {
                _inQ.add(EOF);
                fillable=true;
            }
            if (BufferUtil.hasContent(in))
            {
                _inQ.add(in);
                fillable=was_empty;
            }
        }
        if (fillable)
            _runFillable.run();
    }

    /* ------------------------------------------------------------ */
    public void addInputAndExecute(ByteBuffer in)
    {
        boolean fillable=false;
        try(Locker.Lock lock = _locker.lock())
        {
            if (_inQ.peek()==EOF)
                throw new RuntimeIOException(new EOFException());
            boolean was_empty=_inQ.isEmpty();
            if (in==null)
            {
                _inQ.add(EOF);
                fillable=true;
            }
            if (BufferUtil.hasContent(in))
            {
                _inQ.add(in);
                fillable=was_empty;
            }
        }
        if (fillable)
            execute(_runFillable);
    }

    /* ------------------------------------------------------------ */
    public void addInput(String s)
    {
        addInput(BufferUtil.toBuffer(s,StandardCharsets.UTF_8));
    }

    /* ------------------------------------------------------------ */
    public void addInput(String s,Charset charset)
    {
        addInput(BufferUtil.toBuffer(s,charset));
    }

    /* ------------------------------------------------------------ */
    /**
     * @return Returns the out.
     */
    public ByteBuffer getOutput()
    {
        try(Locker.Lock lock = _locker.lock())
        {
            return _out;
        }
    }

    /* ------------------------------------------------------------ */
    /**
     * @return Returns the out.
     */
    public String getOutputString()
    {
        return getOutputString(StandardCharsets.UTF_8);
    }

    /* ------------------------------------------------------------ */
    /**
     * @param charset the charset to encode the output as
     * @return Returns the out.
     */
    public String getOutputString(Charset charset)
    {
        return BufferUtil.toString(_out,charset);
    }

    /* ------------------------------------------------------------ */
    /**
     * @return Returns the out.
     */
    public ByteBuffer takeOutput()
    {
        ByteBuffer b;

        try(Locker.Lock lock = _locker.lock())
        {
            b=_out;
            _out=BufferUtil.allocate(b.capacity());
        }
        getWriteFlusher().completeWrite();
        return b;
    }
    
    /* ------------------------------------------------------------ */
    /** Wait for some output
     * @param time Time to wait
     * @param unit Units for time to wait
     * @return The buffer of output
     * @throws InterruptedException
     */
    public ByteBuffer waitForOutput(long time,TimeUnit unit) throws InterruptedException
    {
        ByteBuffer b;

        try(Locker.Lock lock = _locker.lock())
        {
            if (BufferUtil.isEmpty(_out))
                _hasOutput.await(time,unit);
               
            b=_out;
            _out=BufferUtil.allocate(b.capacity());
        }
        getWriteFlusher().completeWrite();
        return b;
    }

    /* ------------------------------------------------------------ */
    /**
     * @return Returns the out.
     */
    public String takeOutputString()
    {
        return takeOutputString(StandardCharsets.UTF_8);
    }

    /* ------------------------------------------------------------ */
    /**
     * @param charset the charset to encode the output as
     * @return Returns the out.
     */
    public String takeOutputString(Charset charset)
    {
        ByteBuffer buffer=takeOutput();
        return BufferUtil.toString(buffer,charset);
    }

    /* ------------------------------------------------------------ */
    /**
     * @param out The out to set.
     */
    public void setOutput(ByteBuffer out)
    {
        try(Locker.Lock lock = _locker.lock())
        {
            _out = out;
        }
        getWriteFlusher().completeWrite();
    }

    /* ------------------------------------------------------------ */
<<<<<<< HEAD
=======
    /*
     * @see org.eclipse.io.EndPoint#isOpen()
     */
    @Override
    public boolean isOpen()
    {
        try(Locker.Lock lock = _locker.lock())
        {
            return !_closed;
        }
    }

    /* ------------------------------------------------------------ */
    /*
     */
    @Override
    public boolean isInputShutdown()
    {
        try(Locker.Lock lock = _locker.lock())
        {
            return _ishut||_closed;
        }
    }

    /* ------------------------------------------------------------ */
    /*
     */
    @Override
    public boolean isOutputShutdown()
    {
        try(Locker.Lock lock = _locker.lock())
        {
            return _oshut||_closed;
        }
    }

    /* ------------------------------------------------------------ */
    public void shutdownInput()
    {
        boolean close=false;
        try(Locker.Lock lock = _locker.lock())
        {
            _ishut=true;
            if (_oshut && !_closed)
                close=_closed=true;
        }
        if (close)
            super.close();
    }

    /* ------------------------------------------------------------ */
    /*
     * @see org.eclipse.io.EndPoint#shutdownOutput()
     */
    @Override
    public void shutdownOutput()
    {
        boolean close=false;
        try(Locker.Lock lock = _locker.lock())
        {
            _oshut=true;
            _hasOutput.signalAll();
            if (_ishut && !_closed)
                close=_closed=true;
        }
        if (close)
            super.close();
    }

    /* ------------------------------------------------------------ */
    /*
     * @see org.eclipse.io.EndPoint#close()
     */
    @Override
    public void close()
    {
        boolean close=false;
        try(Locker.Lock lock = _locker.lock())
        {
            if (!_closed)
                close=_closed=_ishut=_oshut=true;

            _hasOutput.signalAll();
        }
        if (close)
            super.close();
    }

    /* ------------------------------------------------------------ */
>>>>>>> a2309057
    /**
     * @return <code>true</code> if there are bytes remaining to be read from the encoded input
     */
    public boolean hasMore()
    {
        return getOutput().position()>0;
    }

    /* ------------------------------------------------------------ */
    /*
     * @see org.eclipse.io.EndPoint#fill(org.eclipse.io.Buffer)
     */
    @Override
    public int fill(ByteBuffer buffer) throws IOException
    {
        int filled=0;
        try(Locker.Lock lock = _locker.lock())
        {
            while(true)
            {
                if (!isOpen())
                    throw new EofException("CLOSED");

                if (isInputShutdown())
                    return -1;

                if (_inQ.isEmpty())
                    break;

                ByteBuffer in= _inQ.peek();
                if (in==EOF)
                {
                    filled=-1;
                    break;
                }

                if (BufferUtil.hasContent(in))
                {
                    filled=BufferUtil.append(buffer,in);
                    if (BufferUtil.isEmpty(in))
                        _inQ.poll();
                    break;
                }
                _inQ.poll();
            }
        }

        if (filled>0)
            notIdle();
        else if (filled<0)
            shutdownInput();
        return filled;
    }

    /* ------------------------------------------------------------ */
    /*
     * @see org.eclipse.io.EndPoint#flush(org.eclipse.io.Buffer, org.eclipse.io.Buffer, org.eclipse.io.Buffer)
     */
    @Override
    public boolean flush(ByteBuffer... buffers) throws IOException
    {
<<<<<<< HEAD
        if (!isOpen())
            throw new IOException("CLOSED");
        if (isOutputShutdown())
            throw new IOException("OSHUT");

=======
>>>>>>> a2309057
        boolean flushed=true;
        try(Locker.Lock lock = _locker.lock())
        {
            if (_closed)
                throw new IOException("CLOSED");
            if (_oshut)
                throw new IOException("OSHUT");

            boolean idle=true;

            for (ByteBuffer b : buffers)
            {
                if (BufferUtil.hasContent(b))
                {
                    if (_growOutput && b.remaining()>BufferUtil.space(_out))
                    {
                        BufferUtil.compact(_out);
                        if (b.remaining()>BufferUtil.space(_out))
                        {
                            ByteBuffer n = BufferUtil.allocate(_out.capacity()+b.remaining()*2);
                            BufferUtil.append(n,_out);
                            _out=n;
                        }
                    }

                    if (BufferUtil.append(_out,b)>0)
                        idle=false;

                    if (BufferUtil.hasContent(b))
                    {
                        flushed=false;
                        break;
                    }
                }
            }
            if (!idle)
            {
                notIdle();
                _hasOutput.signalAll();
            }
        }
        return flushed;
    }

    /* ------------------------------------------------------------ */
    /**
     *
     */
    public void reset()
    {
        try(Locker.Lock lock = _locker.lock())
        {
<<<<<<< HEAD
            _inQ.clear();
        }
        BufferUtil.clear(_out);
        super.reset();
=======
            getFillInterest().onClose();
            getWriteFlusher().onClose();
            _ishut=false;
            _oshut=false;
            _closed=false;
            _inQ.clear();
            BufferUtil.clear(_out);
        }
>>>>>>> a2309057
    }

    /* ------------------------------------------------------------ */
    /*
     * @see org.eclipse.io.EndPoint#getConnection()
     */
    @Override
    public Object getTransport()
    {
        return null;
    }

    /* ------------------------------------------------------------ */
    /**
     * @return the growOutput
     */
    public boolean isGrowOutput()
    {
        return _growOutput;
    }

    /* ------------------------------------------------------------ */
    /**
     * @param growOutput the growOutput to set
     */
    public void setGrowOutput(boolean growOutput)
    {
        _growOutput=growOutput;
    }


}<|MERGE_RESOLUTION|>--- conflicted
+++ resolved
@@ -39,7 +39,6 @@
 import org.eclipse.jetty.util.thread.Locker;
 import org.eclipse.jetty.util.thread.Scheduler;
 
-
 /* ------------------------------------------------------------ */
 /** ByteArrayEndPoint.
  *
@@ -362,98 +361,6 @@
     }
 
     /* ------------------------------------------------------------ */
-<<<<<<< HEAD
-=======
-    /*
-     * @see org.eclipse.io.EndPoint#isOpen()
-     */
-    @Override
-    public boolean isOpen()
-    {
-        try(Locker.Lock lock = _locker.lock())
-        {
-            return !_closed;
-        }
-    }
-
-    /* ------------------------------------------------------------ */
-    /*
-     */
-    @Override
-    public boolean isInputShutdown()
-    {
-        try(Locker.Lock lock = _locker.lock())
-        {
-            return _ishut||_closed;
-        }
-    }
-
-    /* ------------------------------------------------------------ */
-    /*
-     */
-    @Override
-    public boolean isOutputShutdown()
-    {
-        try(Locker.Lock lock = _locker.lock())
-        {
-            return _oshut||_closed;
-        }
-    }
-
-    /* ------------------------------------------------------------ */
-    public void shutdownInput()
-    {
-        boolean close=false;
-        try(Locker.Lock lock = _locker.lock())
-        {
-            _ishut=true;
-            if (_oshut && !_closed)
-                close=_closed=true;
-        }
-        if (close)
-            super.close();
-    }
-
-    /* ------------------------------------------------------------ */
-    /*
-     * @see org.eclipse.io.EndPoint#shutdownOutput()
-     */
-    @Override
-    public void shutdownOutput()
-    {
-        boolean close=false;
-        try(Locker.Lock lock = _locker.lock())
-        {
-            _oshut=true;
-            _hasOutput.signalAll();
-            if (_ishut && !_closed)
-                close=_closed=true;
-        }
-        if (close)
-            super.close();
-    }
-
-    /* ------------------------------------------------------------ */
-    /*
-     * @see org.eclipse.io.EndPoint#close()
-     */
-    @Override
-    public void close()
-    {
-        boolean close=false;
-        try(Locker.Lock lock = _locker.lock())
-        {
-            if (!_closed)
-                close=_closed=_ishut=_oshut=true;
-
-            _hasOutput.signalAll();
-        }
-        if (close)
-            super.close();
-    }
-
-    /* ------------------------------------------------------------ */
->>>>>>> a2309057
     /**
      * @return <code>true</code> if there are bytes remaining to be read from the encoded input
      */
@@ -515,22 +422,14 @@
     @Override
     public boolean flush(ByteBuffer... buffers) throws IOException
     {
-<<<<<<< HEAD
-        if (!isOpen())
-            throw new IOException("CLOSED");
-        if (isOutputShutdown())
-            throw new IOException("OSHUT");
-
-=======
->>>>>>> a2309057
         boolean flushed=true;
         try(Locker.Lock lock = _locker.lock())
         {
-            if (_closed)
+            if (!isOpen())
                 throw new IOException("CLOSED");
-            if (_oshut)
+            if (isOutputShutdown())
                 throw new IOException("OSHUT");
-
+            
             boolean idle=true;
 
             for (ByteBuffer b : buffers)
@@ -575,21 +474,11 @@
     {
         try(Locker.Lock lock = _locker.lock())
         {
-<<<<<<< HEAD
             _inQ.clear();
-        }
-        BufferUtil.clear(_out);
+            _hasOutput.signalAll();
+            BufferUtil.clear(_out);
+        }
         super.reset();
-=======
-            getFillInterest().onClose();
-            getWriteFlusher().onClose();
-            _ishut=false;
-            _oshut=false;
-            _closed=false;
-            _inQ.clear();
-            BufferUtil.clear(_out);
-        }
->>>>>>> a2309057
     }
 
     /* ------------------------------------------------------------ */
